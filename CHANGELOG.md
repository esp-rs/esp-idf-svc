# Changelog

All notable changes to this project will be documented in this file.

The format is based on [Keep a Changelog](https://keepachangelog.com/en/1.0.0/),
and this project adheres to [Semantic Versioning](https://semver.org/spec/v2.0.0.html).

## [Unreleased]
<<<<<<< HEAD
### Fixed
- Crash when enabling napt in EspNetif (#545)
=======
### Added
- New example, `wifi_dhcp_with_hostname` to demonstrate setting a custom hostname when establishing a DHCP connection

## [0.50.1] - 2025-01-06
### Fixed
- Fix ambiguous name error (a compilation issue when the NimBLE component is enabled in esp-idf-sys)
>>>>>>> cf5edd0b

## [0.50.0] - 2025-01-02

### Deprecated
- `EspFirmwareInfoLoader` use `EspFirmwareInfoLoad` instead

### Breaking
- Wifi event details (#455)
- Add poll_read/write and implement futures_io::AsyncRead/Write for EspAsyncTls (#488)
- Support for LittleFS (#498)
- Change default eth key (#502)
- ESP IDF Partitions API (#511)
- Expose src_addr and dst_addr in espnow recv cb (#525)

### Added
- Compatibility with ESP-IDF v5.3.X
- feat(eth): Implement alternative polling mode (#452)
- SD Card driver; SD Card host drivers (SPI and SDMMC) (#454)
- Make EspAsyncMqttClient::wrap public. (#462)
- Netif-driver support
- Netif PPP (#473)
- Added http_local_network_server example (#471)
- Added esp_wifi_sta_get_rssi function in EspWifi (#478)
- Expose esp_mqtt_client_set_uri. Fix issue #481. (#482)
- Option to explicitly initialize the netif stack (NetifStack::initialize)
- Support for Thread (#484)
- Enable usage of `esp_idf_log_timestamp_rtos` for ms since boot and `esp_idf_log_timestamp_source_system` for system time in rust logging (#494)
- Document OTA API (#500)
- Add option to specify initial caps for the MQTT async adaptor vectors
- Allow using esp timer with skip_unhandled_events (#526)
- OTA - Implements a new type `EspFirmwareInfoLoad` that has a reduced memory consumption (#531)
- Added set_promiscuous function in EthDriver (#246)
- Added set_promiscuous, is_promiscuous functions in WifiDriver (#246)
- Blocking and buffered StdIo (#541) - i.e. easy reading/input from `std::io::stdin`
- Added source_ipv4, source_ipv6 function in EspHttpRawConnection (#538)

### Fixed
- The alloc::Vec version stomps the scan state from Done to Idle. (#459)
- Logging - Fix set_target_level (#458)
- Make async mqtt client implement Send. (#461)
- Implement Sync for EspMqttEvent. (#463)
- Avoid potential memory leak when dropping mqtt clients (#464)
- Filter asynchronous events (#466)
- Remove unnecessary buffer draining in HTTP client example (#470)
- Fixed: EspLogger is not extensible
- Fix incorrect key variable being logged for the struct storage for raw NVS access example (#479)
- `eth_esp32_emac_default_config` - 5.3 compatibility
- Fix "esp32c2 use example http_sw_server report err ESP_ERR_HTTPD_TASK"
- Added IP_EVENT_ETH_LOST_IP to deserialize list (#491)
- examples/http_ws_server.rs: fix string decoding (#510)
- Bugfix: crash on MQTT async client restart
- Fix missing newline if CONFIG_LOG_COLORS=n is set (#521)
- gatekeep mdns ipv6 behind feature flag (#523)
- Fix emac_rx stack overflow when log verbosity is increased (#535)

## [0.49.1] - 2024-07-09
### Fixed
* Bluetooth: The experimental Bluedroid support did not compile on esp32c2, esp32h2 and esp32c6 (#447)

## [0.49.0] - 2024-06-23

### Deprecated
**ESP-IDF v4.4** Please start upgrading to ESP-IDF v5.
### Breaking
* **removed** ESP-IDF v4.3 support, including mostly conditional compilations. (#431)
* wifi: now can use embedded-svc PmfConfiguration, ScanMethod, and ScanSortMethod in ClientConfiguration. (#381)
* wifi: The WifiEvent's ApStaConnected and ApStaDisconnected were changed to include the idf's wifi_event. (#396)
* eth: callbacks now use newly added EthFrames instead of &[u8]. (#406)
* wifi: callbacks now use newly added WifiFrames instead of &[u8]. (#406)
* http_server: Configuration now allows for setting the ctrl_port. (#427)
* http_server: UB fix: `handler`, `fn_handler` and `handler_chain` all now only accept `'static` callbacks,
  which is the only safe option in the presence of `core::mem::forget` on the HTTP server. All of those have the
  previous behavior preserved in the form of `unsafe` `*_nonstatic` variants which were added. (#437)
* tls: negotiate now returns the new CompletedHandshake struct instead of (). (#428)
* wifi: Remove AUTOUP as the default flag on ClientConfiguration:Fixed. (#426)
* tls: Allow TLS negotiation on a multi-threaded executor. (#432)
* MSRV: 1.77 (due to `core::net` which is re-exported by `embedded-svc` and is stable since Rust 1.77)
### Added
* tls: Support for TLS server. (#368)
* ws: expose crt_bundle_attach to EspWebSocketClientConfig. (#391)
* ping: can now be used with disabled IPv6. (#418)
* wifi: EspWifi's wrap_all method now supports only wrapping sta if softAp is disabled. (#376)
* sd: **New SD mmc & spi drivers**. Check out the sd_mmc and sd_spi examples. (#422)
* fs: new wrapper implementation around fat. (#422)
* tls: Make EspTls and EspAsyncTls Send when possible. (#429)
* ble/gatt: **New BLE GATT server support using Bluedroid.** Check out the bt_gatt_server example. (#421)
### Fixed
* nvs: encrypted partition could not find partition by name. (#387)
* ota: handle partition errors gracefully. (#393)
* http_client: flush responses to avoid repeated request failures. (#404)
* eth: missing error return inside the rx_callback function. (#414)
* wifi: AccessPointConfiguration now correctly limits max_connections. (#426)
* wifi: Fix WPS regression around null termination of ssid/password. (#379)
* Compatibility with ESP-IDF v5.3 (pre-release): various fixes such that esp-idf-svc can be used against the latest esp-idf versions. (#434)

## [0.48.1] - 2024-02-21
* Disable the `esp_idf_svc::io::vfs` module if the ESP IDF VFS component is not enabled either
* Bugfix / async MQTT: The internal `Unblocker` utility was missing `drop` and therefore did not delete its task properly, resulting in a crash when the async MQTT client is dropped
* #357 - `AsyncWifi` was not `Send` anymore (regression). `Send` restored.
* #356 - Change payload of `EspEventPostData` from `&[u32]` to `&[u8]`
* #357 - Restore `Send` for `AsyncWifi`
* #369 - (Crash) Restore the drop impl EspMqttClient
* #370 - (Deadlock) Fix a deadlock when dropping an MQTT client in the presence of a blocking EspMqttConnection
* Fix clippy duplicate imports warnings with latest 1.78 nightly

## [0.48.0] - 2024-01-26
* New examples: 
  * MQTT client (blocking and async)
  * TLS (async; blocking already exists)
  * Event loop (blocking and async)
  * Timers (blocking and async)
  * SPI Ethernet (async; a blocking example for RMII Ethernet already exists)
  * TCP client and server (blocking and async)
  * SNTP service
  * Websocket client (blocking)
* Breaking changes in module `eventloop`: 
  * Async send and receive functionality now implemented directly on the `esp-idf-svc` event loop types, as the `embedded_svc::utils::asyncify` module is now gone
  * Types `EspTypedEventLoop` and `EspPostbox` are now retired. Use `EspEventLoop` directly, as it has the same functionality
  * `EspEventFetchData` renamed to `EspEvent`; both `EspEvent` and `EspEventPostData` now lifetimed instead of using raw pointers
  * Trait `EspTypedEventSource` is renamed to `EspEventSource` and marked as unsafe (i.e., implementors should do `unsafe impl EspTypedEventSource for ...`); check the documentation of the trait for justification
  * Types `EspTypedEventDeserializer` and `EspTypedEventSerializer` renamed to just `EspEventSerializer` and `EspEventDeserializer`; more importantly, their payload is now modeled using a lifetimed GAT member called `Data<'a>`; this allows deserializers to implement zerocopy deserialization by referencing the event payload which is owned by the event loop; all `esp-idf-svc` deserializers (notably - `WifiEvent` and `IpEvent`) are now implemented with zerocopy, thus reducing the pressure on the system event loop task stack size
  * The `EspEvent` type is now also a dummy (no op) `EspEventDeserializer`; the `EspEventPostData` type is now also a dummy (no op) `EspEventSerializer`
  * Because of the above changes, methods `subscribe*` and `post*` are now slightly less convenient to use in that they need the (de)serializer specified using turbofish syntax, i.e. `event_loop.subscribe::<WifiEvent, _>(...)`; this is so because these methods no longer require (and cannot require - due to the lifetimed GAT from above) `where P: EspEvent(De)serializer<P>`, i.e. the event type *itself* to implement the (de)sderializer, even if all event types provided by `esp-idf-svc` do that
  * The `post*` and `spin` methods now take a timeout of type `TickType_t` as everywhere rather than the complex `Option<Duration>`
* Breaking changes in module `http::server`: 
  * Due to the breaking change in `embedded_svc::http::server`, whereas `HandlerError` and `HandlerResult` were removed, these types are no longer used in the `embedded_svc::http::server` module either. Check the Changelog of `embedded_svc` for more details
* Breaking change in module `timer`: all async timer functionality now implemented directly on the `esp-idf-svc` timer types, as the `embedded_svc::utils::asyncify` module is now gone
* Breaking changes in module `mqtt::client`: 
  * All async send/receive functionality now implemented directly on the `esp-idf-svc` MQTT types, as the `embedded_svc::utils::asyncify` module is now gone
  * Changes induced by breaking changes in `embedded_svc::mqtt::client` API contract:
    * All event conversion logic now retired, significantly simplifying the type signatures of `EspMqttClient` and `EspMqttConnection`, as well as the number of offered constructors
    * For MQTT events, user always gets an instance of `EspMqttEvent` which implements the `embedded_svc::mqtt::client::Event` trait - valid for both callback-based event processing as well as for connection-based blocking and asynchronous event processing
* Breaking change: `AsyncEspTls` renamed to `EspAsyncTls`
* MSRV 1.75; remove the nightly feature flag from all async trait implementations
* Update public dependency `heapless` to 0.8
* Remove dependency on `embassy-time` and replace it with a dependency on `embassy-time-driver`; get rid of the custom embassy time queue as it was anyway re-implementing something like a generic timer queue, which is available in the `embassy-time` crate (with its feature `generic-queue` enabled)
* #316 - breaking change addressing a typo - `http::server::Configuration::max_resp_handlers` renamed to `http::server::Configuration::max_resp_headers`
* #319 - Set default TTL in `EspPing` to 64
* #322 - Fix MQTT PSK code (did not compile)
* #323 - ETH example with a statically configured IP
* #324 - New methods in `EspWifi` to swap STA and AP netifs separately from each other
* #326 - logging from multiple threads in Rust/ESP-IDF no longer results in intermixed logs
* #331 - Add support for WPS

## [0.47.3] - 2023-11-12
* BREAKING CHANGE IN A PATCH RELEASE DUE TO DISCOVERED UB: All constructors and methods in the Classic BT services, as well as in
services `EspNow`, driver `EthDriver`, `EventLoop`, `Wait`, `EspHttpServer`, `EspMqttClient`, `EspSntp`, `EspTimerService`,
driver `WifiDriver` and `EspWebSocketClient` no longer accept non-static callbacks, as these lead to UB / crash when the service/driver/subscription 
is forgotten with e.g. `core::mem::forget`. Since local borrows are a very useful feature however, these are still allowed via the newly-introduced 
and `unsafe` methods/constructors that follow the naming pattern of the safe methods/constructors, but with a `_nonstatic` suffix attached.

## [0.47.2] - 2023-11-02
* Remove dependency on `AtomicU64` which is no longer supported by the upstream `*-espidf` targets
* HTTP client: support for chunked encoding of POST requests

## [0.47.1] - 2023-10-18
* Compatibility with `embedded-svc` 0.26.1

## [0.47.0] - 2023-10-17
* MSRV raised to 1.71
* New `experimental` module - `bt` - providing Bluetooth support based on the ESP-IDF Bluedroid implementation
  * Only classic BT supported for now (on the ESP32) with the following profiles: A2DP sink, AVRC controller, HFP client, GAP
  * BLE support in the works, but not buildable yet
* TLS over TCP/IP support in the `tls` module via `EspTls` and (for async mode) `AsyncEspTls`
* PSK support for `mqtt`
* Dependencies `esp-idf-sys` and `esp-idf-hal` are now re-exported as `esp_idf_svc::sys` and `esp_idf_svc::hal`
* Upgraded to `embedded-svc` 0.26
* OTA: New method: `EspOta::finish` that allows to postpone/avoid setting the updated partition as a boot one
* Breaking change: OTA: `EspOtaUpdate` now parametric over the lifetime of a mutable reference to `EspOta` and returned by value
* Breaking change: OTA: `EspOtaUpdate::abort` and `EspOtaUpdate::complete` now take `self` instead of `&mut self`
* Breaking change: HTTP server: Scoped handlers; handlers now need to live only as long as the `EspHttpServer` instance. Therefore, `EspHttpServer` is now lifetimed: `EspHttpServer<'a>`
* Breaking change: HTTP server: `EspHttpRequest` renamed to `EspHttpRawConnection`
* Breaking change: WS client: Scoped handler; the event handler now needs to live only as long as the `EspWebSocketClient` instance. Therefore, `EspWebSocketClient` is now lifetimed: `EspWebSocketClient<'a>` 
* Breaking change: EspTimerService: scoped handler: the timer callback now only needs to live as long as the returned `EspTimer` instance. Therefore, `EspTimer` is now lifetimed: `EspTimer<'a>`
* Breaking change: EspEventLoop: scoped handler: the subscription callback now only needs to live as long as the returned `EspSubscription` instance. Therefore, `EspSubscription` is now lifetimed: `EspSubscription<'a, ...>`
* Breaking change: MQTT client: Scoped handler; the event handler now needs to live only as long as the `EspMqttClient` instance. Therefore, `EspMqttClient` is now lifetimed: `EspMqttClient<'a, ...>` 
* Breaking change: EspNow client: Scoped handlers; the event handlers now need to live only as long as the `EspNow` instance. Therefore, `EspNow` is now lifetimed: `EspNow<'a>` 
* Breaking change: Sntp client: Scoped handler; the event handler now needs to live only as long as the `EspSntp` instance. Therefore, `EspSntp` is now lifetimed: `EspSntp<'a>` 
* Breaking change (bugfix): Ping client: `EspPing::ping_details` now takes a `FnMut` callback, however the callback needs to be `Send`
* Breaking change: Removed the deprecated module `httpd` and the dependency on `anyhow`
* Breaking change: module `notify` removed as it was rarely - if ever - used, and there is a simpler `hal::task::notification` module now
* Deprecated: Using ESP-IDF 4.3 is now deprecated and all special cfg flags will be removed in the next release

## [0.46.2] - 2023-07-30

* EspMdns::query crashes when no services are found #279
* OTA: get_running_slot was wrongly returning the boot slot

## [0.46.1] - 2023-07-30

* Workaround issue 11921 in ESP IDF (new member of struct `wifi_scan_config_t`)
* Make all conversions to CString fallible rather than panic-ing
* Bugfixes in HTTPD WS support: Allow calls with a zero-length buffer
* Added docstrings for wifi module (#262)

## [0.46.0] - 2023-05-13

* MSRV 1.66
* Support for ESP IDF 5.0, 5.1 and 5.2 (master)
* Remove the `experimental` status from all formerly experimental features
* Remove the `nightly` feature flag guard from all `asyncify` modules as Rust GATs are stable now
* Async and blocking APIs for `Wifi`, `Eth` and `EspNetif` that abstract away the ESP IDF system event loop (for easier initial configuration) - API breakage in `netif`
* `Eth` SPI driver rebased on top of `esp-idf-hal`'s `SpiDeviceDriver`; it can now either borrow or own the SPI device driver (API breakage)
* `Eth` driver now supports SPI bus sharing with other SPI devices (API breakage)
* `NVS` - additional APIs that support the serde format of the ESP IDF NVS C code
* `SNTP` - new, callback API
* `log` - support for setting target level per module
* `OTA` - small API extensions
* `netif` - compilation errors when PPP & SLIP support is enabled are addressed
* HTTP client & server - various bugfixes
* `EspError::from_infallible`

## [0.45.0] - 2022-12-13

HTTP server:
* Compatibility with `embedded-svc` V0.24
* New function - `fn_handler` that addresses HRTB lifetime issues when converting a Fn closure to a `Handler` instance
* Remove `EspHttpFnTraversableChain`; it is not necessary, now that the `fn_handler` function from above does exist

## [0.44.0] - 2022-12-09

Rebase on top of `esp-idf-sys` 0.32:
* Retire any usages of `esp-idf-sys::c_types` in favor of `core::ffi`
* Remove the `cstr_core` dependency as `Cstr` and `CString` are now part of Rust core
* Remove casts from `usize` to `u32` and back now that `esp-idf-sys` is compiled with `--size_t-is-usize` enabled

## [0.43.3, 0.43.4, 0.43.5] - 2022-12-08

Patch releases:
* Eth driver:
  * SPI drivers now work with ESP IDF 5+
  * DMA channel is now configurable
* Clippy fixes

## [0.43.1, 0.43.2] - 2022-11-21

Patch releases to fix compilation errors under no_std.

## [0.43.0] - 2022-11-01

Release 0.43 is a backwards-incompatible release where almost all services were touched in one way or another.

### Major Changes

The main themes of the 0.43 release are:
* Public API
* Separate the notions of using a "nightly" compiler (which is a precondition for all async support) from "experimental" features, which might or might not be async-related
* Expose access to the wrapped ESP IDF services / drivers
* Wifi & Eth: separate layer 2 (ethernet) from layer 3 (IP)
* Http client & server: implement the new traits from `embedded-svc`
* Merge the `nvs_storage` module into `nvs`
* Support for the `embassy-time` crate by providing alarm implementation
* Support for the `embassy-time` crate by providing timer queue implementation

### Major changes elaboration

### Public API

In addition to implementing the `embedded-svc` traits where possible, all services now have public API. While the public API loosely follows the APIs from `embedded-svc`, it deviates where appropriate so that the native underlying ESP IDF service is better utilized.

These public APIs mean that the user is no longer required to depend on the `embedded-svc` crate so as to consume the `esp-idf-svc` services.
Consuming the services via the `embedded-svc` traits is now only necessary when the user is targetting cross-platform portability of their application code.

### Expose access to the wrapped ESP IDF services / drivers

All services now implement the `Handle` trait which does provide a reference to the native underlying ESP IDF service or driver. This is useful when the Rust wrapper for the service does not expose a particular functionality, as in that case, users can still call the functionality by using the raw `esp-idf-svc` bindings for the service.

### Wifi & Eth: separate layer 2 (Ethernet) from layer 3 (IP)

The Wifi and Ethernet drivers are now split into two separate structures:
* `WifiDriver` / `EthDriver` - these are layer 2 (Ethernet) drivers which follow all the conventions of the other drivers in the `esp-idf-hal` crate, including the need to own or mutably borrow the actual petihperal (the Wifi modem peripheral or the RMII / SPI peripheral from `esp-idf-hal`). They are however part of `esp-idf-svc` as this is better aligned with their native ESP IDF counterparts, which actually do use/rely on certain ESP IDF services, like the event loop and NVS storage, which - being services - are also exposed as part of `esp-idf-svc`, and not as part of `esp-idf-hal`. These drivers implement the `Wifi` and `Eth` traits respectively, which were redesigned to not have any IP-related semantics. Users are allowed to use the Layer 2 drivers directly by providing their own custom RX callbacks, thus completely bypassing the ESP IDF LwIP IP & Netif layer (i.e. with `smoltcp` or other 3rd party IP stack)
* `EspWifi` / `EspEth` - these are layer 3 (IP) + layer 2 (Ethernet) services, which - on construction - are expected to own a `WifiDriver` / `EthDriver` - either by constructing it themselves, or by the user passing the driver. These services "glue" the ESP IDF IP & Netif layer (`EspNetif`) with the ethernet layer provided by the drivers. These services *also* implement the `Wifi` / `Eth` traits, as they are wrapping Layer 2 functionality anyway. The Layer 3 functionality (configuring the network interface as well as fetching IP-related information from the network interfaces) however uses custom methods on the services' themselves and is not (yet) abstracted using `embedded-svc` traits.

Additionally, the `Wifi` and `Eth` trait implementations now provide finer grained control over the behavior of their drivers / services in that users should explicitly call `start`/`stop` to start/stop the driver, as well as `connect`/`disconnect` (for the Wifi driver in STA mode) to connect to an access point. While this makes the driver configuration a bit more involved, these changes provide the necessary flexibility for some corner use cases:
* When the Wifi driver is used together with the `EspNow` ESP NOW service, there is no need to actually `connect` the driver at all, which is now possible
* More complex connect/disconnect schemes can now be implemented by users, for roaming or for reacting in case the Wifi connection is lost

### Http client & server: implement the new traits from `embedded-svc`

Subject says it all, so to say.

### Merge the `nvs_storage` module into `nvs`

* The previous distinction of two separate modules was awkward and is thus removed
* The other notable change here is that the ESP IDF implementation actually only implements the `RawStorage` trait, which provides facilities for reading / writing blobs. It is up to the user to layer a `Storage` implementation on top of the `RawStorage` implementation, but the benefit of that is that user is in control of how their structures are serialized/deserialized into binary. To ease the layering, users may take advantage of the `StorageImpl` structure from `embedded-svc` and only provide a `Serde` trait implementation which abstracts away the concrete Rust SerDe implementation (i.e. `serde-json`, `postcard`, etc.)

### Support for the `embassy-time` crate by providing alarm implementation

`esp-idf-svc` provides an implementation of `embassy-time`'s alarm interface (the `Driver` trait), which is implemented in terms of the ESP IDF Timer service (also exposed in the `timer` module of `esp-idf-svc`). 

To use this feature, users need to enable the `embassy-time-driver` Cargo feature.

### Support for the `embassy-time` crate by providing timer queue implementation

`esp-idf-svc` does provide a custom `embassy-time` Timer Queue implementation (also implemented in terms of the ESP IDF Timer service), even though in the meantime `embassy-time` features a generic timer queue which works everywhere and can also be used. This custom timer queue does not rely on the alarms interface provided by the `embassy-time` crate (see the previous section).

The one major difference between `embassy-time`'s generic timer queue, and the one provided by `esp-idf-svc` is that the latter has a slightly lower latency in that it does support the `CONFIG_ESP_TIMER_SUPPORTS_ISR_DISPATCH_METHOD=y` ESP IDF configuration parameter. When this parameter is enabled, the `esp-idf-svc` timer queue does not use the ESP IDF Timer Service dispatch task/thread and notifies the executor about due timers **directly from the ISR routine**. When this parameter is not enabled, the `esp-idf-svc` timer queue has no benefits compared to the generic timer queue in `embassy-time`.

NOTE: 
* The `esp-idf-svc` timer queue should **only** be used with async executors that are ISR safe, in that they can be awoken from an ISR. `edge-executor` is such an executor.
* `embassy-executor` is currently NOT ISR safe, because it relies - for its synchronization - on the `critical-section` crate, yet the critical section implementation that the `critical-section` crate uses on top of `esp-idf-hal` is based on a FreeRTOS mutex, and NOT on a disable-all-interupts ISR-safe implementation (that is, unless the user has configured a more elaborate setup with their own critical section implementation). On the other hand, `embassy-executor` has its own highly optimized timer queue which should probably be used anyway and is enabled by default
* All other executors can just use the generic timer queue implementation which is built-in in the `embassy-time` crate

To use this feature, users need to enable the `embassy-time-isr-queue` Cargo feature.<|MERGE_RESOLUTION|>--- conflicted
+++ resolved
@@ -6,17 +6,15 @@
 and this project adheres to [Semantic Versioning](https://semver.org/spec/v2.0.0.html).
 
 ## [Unreleased]
-<<<<<<< HEAD
 ### Fixed
 - Crash when enabling napt in EspNetif (#545)
-=======
+
 ### Added
 - New example, `wifi_dhcp_with_hostname` to demonstrate setting a custom hostname when establishing a DHCP connection
 
 ## [0.50.1] - 2025-01-06
 ### Fixed
 - Fix ambiguous name error (a compilation issue when the NimBLE component is enabled in esp-idf-sys)
->>>>>>> cf5edd0b
 
 ## [0.50.0] - 2025-01-02
 
