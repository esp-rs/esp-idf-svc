--- conflicted
+++ resolved
@@ -35,11 +35,8 @@
 - Allow using esp timer with skip_unhandled_events (#526)
 - OTA - Implements a new type `EspFirmwareInfoLoad` that has a reduced memory consumption (#531)
 - Added set_promiscuous function in EthDriver (#246)
-<<<<<<< HEAD
+- Added set_promiscuous, is_promiscuous functions in WifiDriver (#246)
 - Add source_ip4, source_ip6 function in EspHttpRawConnection (#538)
-=======
-- Added set_promiscuous, is_promiscuous functions in WifiDriver (#246)
->>>>>>> 953bde34
 
 ### Fixed
 - The alloc::Vec version stomps the scan state from Done to Idle. (#459)
