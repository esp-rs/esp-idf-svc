--- conflicted
+++ resolved
@@ -37,10 +37,7 @@
 - Added set_promiscuous function in EthDriver (#246)
 - Added set_promiscuous, is_promiscuous functions in WifiDriver (#246)
 - Blocking and buffered StdIo (#541) - i.e. easy reading/input from `std::io::stdin`
-<<<<<<< HEAD
-=======
 - Added source_ipv4, source_ipv6 function in EspHttpRawConnection (#538)
->>>>>>> e3b1d81d
 
 ### Fixed
 - The alloc::Vec version stomps the scan state from Done to Idle. (#459)
