--- conflicted
+++ resolved
@@ -25,11 +25,7 @@
 log = { version = "0.4", default-features = false }
 cstr_core = "0.2"
 anyhow = { version = "1", default-features = false, optional = true }
-<<<<<<< HEAD
-embedded-svc = { version = "0.21", default-features = false, features = ["experimental"] }
-=======
 embedded-svc = { version = "0.21.2", default-features = false }
->>>>>>> 3c35f7d6
 esp-idf-sys = { version = "0.31.5", default-features = false, features = ["native"] }
 esp-idf-hal = { version = "0.37.3", default-features = false, features = ["esp-idf-sys", "embedded-svc"] }
 uncased = { version = "0.9.6", optional = true }
