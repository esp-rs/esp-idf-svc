extern crate alloc;
use core::cell::UnsafeCell;

use alloc::collections::BTreeMap;
use alloc::string::String;
use alloc::string::ToString;

use ::log::*;

use embedded_svc::http::client::*;
use embedded_svc::http::*;
use embedded_svc::io::{Io, Read, Write};

use esp_idf_sys::*;

use uncased::{Uncased, UncasedStr};

use crate::errors::EspIOError;
use crate::handle::RawHandle;
use crate::private::common::Newtype;
use crate::private::cstr::*;

impl From<Method> for Newtype<(esp_http_client_method_t, ())> {
    fn from(method: Method) -> Self {
        Self((
            match method {
                Method::Get => esp_http_client_method_t_HTTP_METHOD_GET,
                Method::Post => esp_http_client_method_t_HTTP_METHOD_POST,
                Method::Delete => esp_http_client_method_t_HTTP_METHOD_DELETE,
                Method::Head => esp_http_client_method_t_HTTP_METHOD_HEAD,
                Method::Put => esp_http_client_method_t_HTTP_METHOD_PUT,
                Method::Options => esp_http_client_method_t_HTTP_METHOD_OPTIONS,
                Method::Copy => esp_http_client_method_t_HTTP_METHOD_COPY,
                Method::Lock => esp_http_client_method_t_HTTP_METHOD_LOCK,
                Method::MkCol => esp_http_client_method_t_HTTP_METHOD_MKCOL,
                Method::Move => esp_http_client_method_t_HTTP_METHOD_MOVE,
                Method::Propfind => esp_http_client_method_t_HTTP_METHOD_PROPFIND,
                Method::Proppatch => esp_http_client_method_t_HTTP_METHOD_PROPPATCH,
                Method::Unlock => esp_http_client_method_t_HTTP_METHOD_UNLOCK,
                Method::Notify => esp_http_client_method_t_HTTP_METHOD_NOTIFY,
                Method::Subscribe => esp_http_client_method_t_HTTP_METHOD_SUBSCRIBE,
                Method::Unsubscribe => esp_http_client_method_t_HTTP_METHOD_UNSUBSCRIBE,
                Method::Patch => esp_http_client_method_t_HTTP_METHOD_PATCH,
                method => panic!("Method {:?} is not supported", method),
            },
            (),
        ))
    }
}

#[derive(Copy, Clone, Debug, Eq, PartialEq)]
#[cfg_attr(feature = "std", derive(Hash))]
pub enum FollowRedirectsPolicy {
    FollowNone,
    FollowGetHead,
    FollowAll,
}

impl Default for FollowRedirectsPolicy {
    fn default() -> Self {
        Self::FollowGetHead
    }
}

#[derive(Copy, Clone, Debug, Default)]
<<<<<<< HEAD
pub struct EspHttpClientConfiguration<'a> {
=======
pub struct Configuration {
>>>>>>> 3b50b562
    pub buffer_size: Option<usize>,
    pub buffer_size_tx: Option<usize>,
    pub follow_redirects_policy: FollowRedirectsPolicy,
    pub client_cert_pem: Option<&'a str>,
    pub client_key_pem: Option<&'a str>,

    pub use_global_ca_store: bool,
    #[cfg(not(esp_idf_version = "4.3"))]
    pub crt_bundle_attach: Option<unsafe extern "C" fn(conf: *mut c_types::c_void) -> esp_err_t>,
}

#[derive(Debug, Copy, Clone, Eq, PartialEq)]
enum State {
    New,
    Request,
    Response,
}

#[allow(clippy::type_complexity)]
pub struct EspHttpConnection {
    raw_client: esp_http_client_handle_t,
    follow_redirects_policy: FollowRedirectsPolicy,
    event_handler: Box<Option<Box<dyn Fn(&esp_http_client_event_t) -> esp_err_t>>>,
<<<<<<< HEAD
    _client_cert_pem: Option<CString>,
    _client_key_pem: Option<CString>,
=======
    state: State,
    request_content_len: u64,
    follow_redirects: bool,
    headers: BTreeMap<Uncased<'static>, String>,
    content_len_header: UnsafeCell<Option<Option<String>>>,
>>>>>>> 3b50b562
}

impl EspHttpConnection {
    pub fn new(configuration: &Configuration) -> Result<Self, EspError> {
        let event_handler = Box::new(None);
        let mut client_cert_pem: Option<CString> = None;
        let mut client_key_pem: Option<CString> = None;

        let mut native_config = esp_http_client_config_t {
            // The ESP-IDF HTTP client is really picky on being initialized with a valid URL
            // So we set something here, which will be changed later anyway, in the request() method
            url: b"http://127.0.0.1\0".as_ptr() as *const _,
            event_handler: Some(Self::on_events),
            user_data: &*event_handler as *const _ as *mut c_types::c_void,

            use_global_ca_store: configuration.use_global_ca_store,
            #[cfg(not(esp_idf_version = "4.3"))]
            crt_bundle_attach: configuration.crt_bundle_attach,

            ..Default::default()
        };

        if let Some(buffer_size) = configuration.buffer_size {
            native_config.buffer_size = buffer_size as _;
        };

        if let Some(buffer_size_tx) = configuration.buffer_size_tx {
            native_config.buffer_size_tx = buffer_size_tx as _;
        }

<<<<<<< HEAD
        if let (Some(cert), Some(key)) =
            (configuration.client_cert_pem, configuration.client_key_pem)
        {
            // Convert client cert and key to CString
            client_cert_pem = Some(CString::new(cert).unwrap());
            client_key_pem = Some(CString::new(key).unwrap());

            // Sets pointer for client cert
            native_config.client_cert_pem = client_cert_pem.as_ref().unwrap().as_ptr();
            native_config.client_cert_len = 0;

            // Sets pointer for client key
            native_config.client_key_pem = client_key_pem.as_ref().unwrap().as_ptr();
            native_config.client_key_len = 0;
        }

        let raw = unsafe { esp_http_client_init(&native_config) };
        if raw.is_null() {
=======
        let raw_client = unsafe { esp_http_client_init(&native_config) };
        if raw_client.is_null() {
>>>>>>> 3b50b562
            Err(EspError::from(ESP_FAIL).unwrap())
        } else {
            Ok(Self {
                raw_client,
                follow_redirects_policy: configuration.follow_redirects_policy,
                event_handler,
<<<<<<< HEAD
                _client_cert_pem: client_cert_pem,
                _client_key_pem: client_key_pem,
=======
                state: State::New,
                request_content_len: 0,
                follow_redirects: false,
                headers: BTreeMap::new(),
                content_len_header: UnsafeCell::new(None),
>>>>>>> 3b50b562
            })
        }
    }

    pub fn status(&self) -> u16 {
        self.assert_response();
        unsafe { esp_http_client_get_status_code(self.raw_client) as _ }
    }

    pub fn status_message(&self) -> Option<&str> {
        self.assert_response();
        None
    }

    pub fn header(&self, name: &str) -> Option<&str> {
        self.assert_response();

        if name.eq_ignore_ascii_case("Content-Length") {
            if let Some(content_len_opt) =
                unsafe { self.content_len_header.get().as_mut().unwrap() }.as_ref()
            {
                content_len_opt.as_ref().map(|s| s.as_str())
            } else {
                let content_len = unsafe { esp_http_client_get_content_length(self.raw_client) };
                *unsafe { self.content_len_header.get().as_mut().unwrap() } = if content_len >= 0 {
                    Some(Some(content_len.to_string()))
                } else {
                    None
                };

                unsafe { self.content_len_header.get().as_mut().unwrap() }
                    .as_ref()
                    .and_then(|s| s.as_ref().map(|s| s.as_ref()))
            }
        } else {
            self.headers.get(UncasedStr::new(name)).map(|s| s.as_str())
        }
    }

    pub fn initiate_request<'a>(
        &'a mut self,
        method: Method,
        uri: &'a str,
        headers: &'a [(&'a str, &'a str)],
    ) -> Result<(), EspError> {
        self.assert_initial();

        let c_uri = CString::new(uri).unwrap();

        esp!(unsafe { esp_http_client_set_url(self.raw_client, c_uri.as_ptr() as _) })?;
        esp!(unsafe {
            esp_http_client_set_method(
                self.raw_client,
                Newtype::<(esp_http_client_method_t, ())>::from(method).0 .0,
            )
        })?;

        let mut content_len = None;

        for (name, value) in headers {
            if name.eq_ignore_ascii_case("Content-Length") {
                if let Ok(len) = value.parse::<u64>() {
                    content_len = Some(len);
                }
            }

            let c_name = CString::new(*name).unwrap();

            // TODO: Replace with a proper conversion from UTF8 to ISO-8859-1
            let c_value = CString::new(*value).unwrap();

            esp!(unsafe {
                esp_http_client_set_header(
                    self.raw_client,
                    c_name.as_ptr() as _,
                    c_value.as_ptr() as _,
                )
            })?;
        }

        self.follow_redirects = match self.follow_redirects_policy {
            FollowRedirectsPolicy::FollowAll => true,
            FollowRedirectsPolicy::FollowGetHead => method == Method::Get || method == Method::Head,
            _ => false,
        };

        self.request_content_len = content_len.unwrap_or(0);

        esp!(unsafe { esp_http_client_open(self.raw_client, self.request_content_len as _) })?;

        self.state = State::Request;

        Ok(())
    }

    pub fn is_request_initiated(&self) -> bool {
        self.state == State::Request
    }

    pub fn initiate_response(&mut self) -> Result<(), EspError> {
        self.assert_request();

        self.fetch_headers()?;

        self.state = State::Response;

        Ok(())
    }

    pub fn is_response_initiated(&self) -> bool {
        self.state == State::Response
    }

    pub fn split(&mut self) -> (&EspHttpConnection, &mut Self) {
        self.assert_response();

        let headers_ptr: *const EspHttpConnection = self as *const _;

        let headers = unsafe { headers_ptr.as_ref().unwrap() };

        (headers, self)
    }

    pub fn read(&mut self, buf: &mut [u8]) -> Result<usize, EspError> {
        self.assert_response();

        let result = unsafe {
            esp_http_client_read_response(self.raw_client, buf.as_mut_ptr() as _, buf.len() as _)
        };
        if result < 0 {
            esp!(result)?;
        }

        Ok(result as _)
    }

    pub fn write(&mut self, buf: &[u8]) -> Result<usize, EspError> {
        self.assert_request();

        let result =
            unsafe { esp_http_client_write(self.raw_client, buf.as_ptr() as _, buf.len() as _) };
        if result < 0 {
            esp!(result)?;
        }

        Ok(result as _)
    }

    pub fn flush(&mut self) -> Result<(), EspError> {
        self.assert_request();

        Ok(())
    }

    extern "C" fn on_events(event: *mut esp_http_client_event_t) -> esp_err_t {
        match unsafe { event.as_mut() } {
            Some(event) => {
                let handler = event.user_data
                    as *const Option<Box<dyn Fn(&esp_http_client_event_t) -> esp_err_t>>;
                if let Some(handler) = unsafe { handler.as_ref() } {
                    if let Some(handler) = handler.as_ref() {
                        return handler(event);
                    }
                }

                ESP_OK as _
            }
            None => ESP_FAIL as _,
        }
    }

    fn fetch_headers(&mut self) -> Result<(), EspError> {
        self.headers.clear();
        *self.content_len_header.get_mut() = None;

        loop {
            // TODO: Implement a mechanism where the client can declare in which header it is interested
            let headers_ptr = &mut self.headers as *mut BTreeMap<Uncased, String>;

            let handler = move |event: &esp_http_client_event_t| {
                if event.event_id == esp_http_client_event_id_t_HTTP_EVENT_ON_HEADER {
                    unsafe {
                        // TODO: Replace with a proper conversion from ISO-8859-1 to UTF8

                        headers_ptr.as_mut().unwrap().insert(
                            Uncased::from(from_cstr_ptr(event.header_key).to_string()),
                            from_cstr_ptr(event.header_value).to_string(),
                        );
                    }
                }

                ESP_OK as esp_err_t
            };

            self.register_handler(handler);

            let result = unsafe { esp_http_client_fetch_headers(self.raw_client) };

            self.deregister_handler();

            if result < 0 {
                esp!(result)?;
            }

            trace!("Fetched headers: {:?}", self.headers);

            if self.follow_redirects {
                let status = unsafe { esp_http_client_get_status_code(self.raw_client) as u16 };

                if status::REDIRECT.contains(&status) {
                    info!("Got response {}, about to follow redirect", status);

                    let mut len = 0_i32;
                    esp!(unsafe { esp_http_client_flush_response(self.raw_client, &mut len) })?;
                    esp!(unsafe {
                        esp_http_client_set_method(
                            self.raw_client,
                            esp_http_client_method_t_HTTP_METHOD_GET,
                        )
                    })?;
                    esp!(unsafe { esp_http_client_set_redirection(self.raw_client) })?;
                    esp!(unsafe {
                        esp_http_client_open(self.raw_client, self.request_content_len as _)
                    })?;

                    self.headers.clear();

                    continue;
                }
            }

            break;
        }

        Ok(())
    }

    fn register_handler(
        &mut self,
        handler: impl Fn(&esp_http_client_event_t) -> esp_err_t + 'static,
    ) {
        *self.event_handler = Some(Box::new(handler));
    }

    fn deregister_handler(&mut self) {
        *self.event_handler = None;
    }

    fn assert_initial(&self) {
        if self.state != State::New && self.state != State::Response {
            panic!("connection is not in initial phase");
        }
    }

    fn assert_request(&self) {
        if self.state != State::Request {
            panic!("connection is not in request phase");
        }
    }

    fn assert_response(&self) {
        if self.state != State::Response {
            panic!("connection is not in response phase");
        }
    }
}

impl Drop for EspHttpConnection {
    fn drop(&mut self) {
        esp!(unsafe { esp_http_client_cleanup(self.raw_client) })
            .expect("Unable to stop the client cleanly");
    }
}

impl RawHandle for EspHttpConnection {
    type Handle = esp_http_client_handle_t;

    unsafe fn handle(&self) -> Self::Handle {
        self.raw_client
    }
}

impl Status for EspHttpConnection {
    fn status(&self) -> u16 {
        EspHttpConnection::status(self)
    }

    fn status_message(&self) -> Option<&str> {
        EspHttpConnection::status_message(self)
    }
}

impl Headers for EspHttpConnection {
    fn header(&self, name: &str) -> Option<&str> {
        EspHttpConnection::header(self, name)
    }
}

impl Io for EspHttpConnection {
    type Error = EspIOError;
}

impl Read for EspHttpConnection {
    fn read(&mut self, buf: &mut [u8]) -> Result<usize, Self::Error> {
        let size = EspHttpConnection::read(self, buf)?;

        Ok(size)
    }
}

impl Write for EspHttpConnection {
    fn write(&mut self, buf: &[u8]) -> Result<usize, Self::Error> {
        let size = EspHttpConnection::write(self, buf)?;

        Ok(size)
    }

    fn flush(&mut self) -> Result<(), Self::Error> {
        EspHttpConnection::flush(self).map_err(EspIOError)
    }
}

impl Connection for EspHttpConnection {
    type Headers = Self;

    type Read = Self;

    type RawConnectionError = EspIOError;

    type RawConnection = Self;

    fn initiate_request<'a>(
        &'a mut self,
        method: Method,
        uri: &'a str,
        headers: &'a [(&'a str, &'a str)],
    ) -> Result<(), Self::Error> {
        EspHttpConnection::initiate_request(self, method, uri, headers).map_err(EspIOError)
    }

    fn is_request_initiated(&self) -> bool {
        EspHttpConnection::is_request_initiated(self)
    }

    fn initiate_response(&mut self) -> Result<(), Self::Error> {
        EspHttpConnection::initiate_response(self).map_err(EspIOError)
    }

    fn is_response_initiated(&self) -> bool {
        EspHttpConnection::is_response_initiated(self)
    }

    fn split(&mut self) -> (&Self::Headers, &mut Self::Read) {
        EspHttpConnection::split(self)
    }

    fn raw_connection(&mut self) -> Result<&mut Self::RawConnection, Self::Error> {
        Err(EspError::from(ESP_FAIL).unwrap().into())
    }
}<|MERGE_RESOLUTION|>--- conflicted
+++ resolved
@@ -63,11 +63,7 @@
 }
 
 #[derive(Copy, Clone, Debug, Default)]
-<<<<<<< HEAD
-pub struct EspHttpClientConfiguration<'a> {
-=======
-pub struct Configuration {
->>>>>>> 3b50b562
+pub struct Configuration<'a> {
     pub buffer_size: Option<usize>,
     pub buffer_size_tx: Option<usize>,
     pub follow_redirects_policy: FollowRedirectsPolicy,
@@ -91,16 +87,13 @@
     raw_client: esp_http_client_handle_t,
     follow_redirects_policy: FollowRedirectsPolicy,
     event_handler: Box<Option<Box<dyn Fn(&esp_http_client_event_t) -> esp_err_t>>>,
-<<<<<<< HEAD
-    _client_cert_pem: Option<CString>,
-    _client_key_pem: Option<CString>,
-=======
     state: State,
     request_content_len: u64,
     follow_redirects: bool,
     headers: BTreeMap<Uncased<'static>, String>,
     content_len_header: UnsafeCell<Option<Option<String>>>,
->>>>>>> 3b50b562
+    _client_cert_pem: Option<CString>,
+    _client_key_pem: Option<CString>,
 }
 
 impl EspHttpConnection {
@@ -131,7 +124,6 @@
             native_config.buffer_size_tx = buffer_size_tx as _;
         }
 
-<<<<<<< HEAD
         if let (Some(cert), Some(key)) =
             (configuration.client_cert_pem, configuration.client_key_pem)
         {
@@ -148,28 +140,21 @@
             native_config.client_key_len = 0;
         }
 
-        let raw = unsafe { esp_http_client_init(&native_config) };
-        if raw.is_null() {
-=======
         let raw_client = unsafe { esp_http_client_init(&native_config) };
         if raw_client.is_null() {
->>>>>>> 3b50b562
             Err(EspError::from(ESP_FAIL).unwrap())
         } else {
             Ok(Self {
                 raw_client,
                 follow_redirects_policy: configuration.follow_redirects_policy,
                 event_handler,
-<<<<<<< HEAD
-                _client_cert_pem: client_cert_pem,
-                _client_key_pem: client_key_pem,
-=======
                 state: State::New,
                 request_content_len: 0,
                 follow_redirects: false,
                 headers: BTreeMap::new(),
                 content_len_header: UnsafeCell::new(None),
->>>>>>> 3b50b562
+                _client_cert_pem: client_cert_pem,
+                _client_key_pem: client_key_pem,
             })
         }
     }
