//! WiFi support
use core::convert::{TryFrom, TryInto};
use core::marker::PhantomData;
use core::str::Utf8Error;
use core::time::Duration;
use core::{cmp, ffi};

extern crate alloc;
use alloc::boxed::Box;
use alloc::sync::Arc;

use ::log::*;

use enumset::*;

use embedded_svc::wifi::Wifi;

use crate::hal::modem::WifiModemPeripheral;
use crate::hal::peripheral::Peripheral;

use crate::sys::*;

use crate::eventloop::EspEventLoop;
use crate::eventloop::{
    EspSubscription, EspSystemEventLoop, EspTypedEventDeserializer, EspTypedEventSource, System,
    Wait,
};
use crate::handle::RawHandle;
#[cfg(esp_idf_comp_esp_netif_enabled)]
use crate::netif::*;
use crate::nvs::EspDefaultNvsPartition;
use crate::private::common::*;
use crate::private::cstr::*;
use crate::private::mutex;
#[cfg(all(feature = "alloc", esp_idf_comp_esp_timer_enabled))]
use crate::timer::EspTaskTimerService;

pub use embedded_svc::wifi::{
    AccessPointConfiguration, AccessPointInfo, AuthMethod, Capability, ClientConfiguration,
    Configuration, Protocol, SecondaryChannel,
};

pub mod config {
    use core::time::Duration;

    use crate::sys::*;

    #[derive(Clone, Debug, PartialEq, Eq)]
    pub enum ScanType {
        Active { min: Duration, max: Duration },
        Passive(Duration),
    }

    impl ScanType {
        pub const fn new() -> Self {
            Self::Active {
                min: Duration::from_secs(0),
                max: Duration::from_secs(0),
            }
        }
    }

    impl Default for ScanType {
        fn default() -> Self {
            Self::new()
        }
    }

    #[derive(Clone, Debug, PartialEq, Eq)]
    pub struct ScanConfig {
        pub bssid: Option<[u8; 6]>,
        pub ssid: Option<heapless::String<32>>,
        pub channel: Option<u8>,
        pub scan_type: ScanType,
        pub show_hidden: bool,
    }

    impl ScanConfig {
        pub const fn new() -> Self {
            Self {
                bssid: None,
                ssid: None,
                channel: None,
                scan_type: ScanType::new(),
                show_hidden: false,
            }
        }
    }

    impl Default for ScanConfig {
        fn default() -> Self {
            Self::new()
        }
    }

    impl From<&ScanConfig> for wifi_scan_config_t {
        fn from(s: &ScanConfig) -> Self {
            #[allow(clippy::needless_update)]
            Self {
                bssid: s.bssid.map_or(core::ptr::null(), |v| v.as_ptr()) as *mut u8,
                ssid: s.ssid.as_ref().map_or(core::ptr::null(), |v| v.as_ptr()) as *mut u8,
                scan_time: wifi_scan_time_t {
                    active: wifi_active_scan_time_t {
                        min: match s.scan_type {
                            ScanType::Active { min, .. } => min.as_millis() as _,
                            _ => 0,
                        },
                        max: match s.scan_type {
                            ScanType::Active { max, .. } => max.as_millis() as _,
                            _ => 0,
                        },
                    },
                    passive: match s.scan_type {
                        ScanType::Passive(time) => time.as_millis() as _,
                        _ => 0,
                    },
                },
                channel: s.channel.unwrap_or_default(),
                scan_type: matches!(s.scan_type, ScanType::Active { .. }).into(),
                show_hidden: s.show_hidden,
                ..Default::default()
            }
        }
    }
}

impl From<AuthMethod> for Newtype<wifi_auth_mode_t> {
    fn from(method: AuthMethod) -> Self {
        Newtype(match method {
            AuthMethod::None => wifi_auth_mode_t_WIFI_AUTH_OPEN,
            AuthMethod::WEP => wifi_auth_mode_t_WIFI_AUTH_WEP,
            AuthMethod::WPA => wifi_auth_mode_t_WIFI_AUTH_WPA_PSK,
            AuthMethod::WPA2Personal => wifi_auth_mode_t_WIFI_AUTH_WPA2_PSK,
            AuthMethod::WPAWPA2Personal => wifi_auth_mode_t_WIFI_AUTH_WPA_WPA2_PSK,
            AuthMethod::WPA2Enterprise => wifi_auth_mode_t_WIFI_AUTH_WPA2_ENTERPRISE,
            AuthMethod::WPA3Personal => wifi_auth_mode_t_WIFI_AUTH_WPA3_PSK,
            AuthMethod::WPA2WPA3Personal => wifi_auth_mode_t_WIFI_AUTH_WPA2_WPA3_PSK,
            AuthMethod::WAPIPersonal => wifi_auth_mode_t_WIFI_AUTH_WAPI_PSK,
        })
    }
}

impl From<Newtype<wifi_auth_mode_t>> for Option<AuthMethod> {
    #[allow(non_upper_case_globals)]
    fn from(mode: Newtype<wifi_auth_mode_t>) -> Self {
        match mode.0 {
            wifi_auth_mode_t_WIFI_AUTH_OPEN => Some(AuthMethod::None),
            wifi_auth_mode_t_WIFI_AUTH_WEP => Some(AuthMethod::WEP),
            wifi_auth_mode_t_WIFI_AUTH_WPA_PSK => Some(AuthMethod::WPA),
            wifi_auth_mode_t_WIFI_AUTH_WPA2_PSK => Some(AuthMethod::WPA2Personal),
            wifi_auth_mode_t_WIFI_AUTH_WPA_WPA2_PSK => Some(AuthMethod::WPAWPA2Personal),
            wifi_auth_mode_t_WIFI_AUTH_WPA2_ENTERPRISE => Some(AuthMethod::WPA2Enterprise),
            wifi_auth_mode_t_WIFI_AUTH_WPA3_PSK => Some(AuthMethod::WPA3Personal),
            wifi_auth_mode_t_WIFI_AUTH_WPA2_WPA3_PSK => Some(AuthMethod::WPA2WPA3Personal),
            wifi_auth_mode_t_WIFI_AUTH_WAPI_PSK => Some(AuthMethod::WAPIPersonal),
            _ => None,
        }
    }
}

impl TryFrom<&ClientConfiguration> for Newtype<wifi_sta_config_t> {
    type Error = EspError;

    fn try_from(conf: &ClientConfiguration) -> Result<Self, Self::Error> {
        let bssid: [u8; 6] = match &conf.bssid {
            Some(bssid_ref) => *bssid_ref,
            None => [0; 6],
        };

        let mut result = wifi_sta_config_t {
            ssid: [0; 32],
            password: [0; 64],
            scan_method: wifi_scan_method_t_WIFI_ALL_CHANNEL_SCAN,
            bssid_set: conf.bssid.is_some(),
            bssid,
            channel: conf.channel.unwrap_or(0u8),
            listen_interval: 0,
            sort_method: wifi_sort_method_t_WIFI_CONNECT_AP_BY_SIGNAL,
            threshold: wifi_scan_threshold_t {
                rssi: -127,
                authmode: Newtype::<wifi_auth_mode_t>::from(conf.auth_method).0,
            },
            pmf_cfg: wifi_pmf_config_t {
                capable: false,
                required: false,
            },
            ..Default::default()
        };

        set_str(&mut result.ssid, conf.ssid.as_ref())?;
        set_str(&mut result.password, conf.password.as_ref())?;

        Ok(Newtype(result))
    }
}

impl From<Newtype<wifi_sta_config_t>> for ClientConfiguration {
    fn from(conf: Newtype<wifi_sta_config_t>) -> Self {
        Self {
            ssid: from_cstr(&conf.0.ssid).try_into().unwrap(),
            bssid: if conf.0.bssid_set {
                Some(conf.0.bssid)
            } else {
                None
            },
            auth_method: Option::<AuthMethod>::from(Newtype(conf.0.threshold.authmode)).unwrap(),
            password: from_cstr(&conf.0.password).try_into().unwrap(),
            channel: if conf.0.channel != 0 {
                Some(conf.0.channel)
            } else {
                None
            },
        }
    }
}

impl TryFrom<&AccessPointConfiguration> for Newtype<wifi_ap_config_t> {
    type Error = EspError;

    fn try_from(conf: &AccessPointConfiguration) -> Result<Self, Self::Error> {
        let mut result = wifi_ap_config_t {
            ssid: [0; 32],
            password: [0; 64],
            ssid_len: conf.ssid.len() as u8,
            channel: conf.channel,
            authmode: Newtype::<wifi_auth_mode_t>::from(conf.auth_method).0,
            ssid_hidden: u8::from(conf.ssid_hidden),
            max_connection: cmp::max(conf.max_connections, 16) as u8,
            beacon_interval: 100,
            ..Default::default()
        };

        set_str(&mut result.ssid, conf.ssid.as_ref())?;
        set_str(&mut result.password, conf.password.as_ref())?;

        Ok(Newtype(result))
    }
}

impl From<Newtype<wifi_ap_config_t>> for AccessPointConfiguration {
    fn from(conf: Newtype<wifi_ap_config_t>) -> Self {
        Self {
            ssid: if conf.0.ssid_len == 0 {
                from_cstr(&conf.0.ssid).try_into().unwrap()
            } else {
                unsafe {
                    core::str::from_utf8_unchecked(&conf.0.ssid[0..conf.0.ssid_len as usize])
                        .try_into()
                        .unwrap()
                }
            },
            ssid_hidden: conf.0.ssid_hidden != 0,
            channel: conf.0.channel,
            secondary_channel: None,
            auth_method: Option::<AuthMethod>::from(Newtype(conf.0.authmode)).unwrap(),
            protocols: EnumSet::<Protocol>::empty(), // TODO
            password: from_cstr(&conf.0.password).try_into().unwrap(),
            max_connections: conf.0.max_connection as u16,
        }
    }
}

impl TryFrom<Newtype<&wifi_ap_record_t>> for AccessPointInfo {
    type Error = Utf8Error;

    #[allow(non_upper_case_globals)]
    fn try_from(ap_info: Newtype<&wifi_ap_record_t>) -> Result<Self, Self::Error> {
        let a = ap_info.0;

        Ok(Self {
            ssid: from_cstr_fallible(&a.ssid)?.try_into().unwrap(),
            bssid: a.bssid,
            channel: a.primary,
            secondary_channel: match a.second {
                wifi_second_chan_t_WIFI_SECOND_CHAN_NONE => SecondaryChannel::None,
                wifi_second_chan_t_WIFI_SECOND_CHAN_ABOVE => SecondaryChannel::Above,
                wifi_second_chan_t_WIFI_SECOND_CHAN_BELOW => SecondaryChannel::Below,
                _ => panic!(),
            },
            signal_strength: a.rssi,
            protocols: EnumSet::<Protocol>::empty(), // TODO
            auth_method: Option::<AuthMethod>::from(Newtype::<wifi_auth_mode_t>(a.authmode)),
        })
    }
}

#[derive(Copy, Clone, Debug, Eq, PartialEq)]
pub enum WifiDeviceId {
    Ap,
    Sta,
}

impl From<WifiDeviceId> for wifi_interface_t {
    fn from(id: WifiDeviceId) -> Self {
        match id {
            WifiDeviceId::Ap => wifi_interface_t_WIFI_IF_AP,
            WifiDeviceId::Sta => wifi_interface_t_WIFI_IF_STA,
        }
    }
}

#[allow(non_upper_case_globals)]
impl From<wifi_interface_t> for WifiDeviceId {
    fn from(id: wifi_interface_t) -> Self {
        match id {
            wifi_interface_t_WIFI_IF_AP => WifiDeviceId::Ap,
            wifi_interface_t_WIFI_IF_STA => WifiDeviceId::Sta,
            _ => unreachable!(),
        }
    }
}

extern "C" {
    fn esp_wifi_internal_reg_rxcb(
        ifx: wifi_interface_t,
        rxcb: Option<
            unsafe extern "C" fn(
                buffer: *mut ffi::c_void,
                len: u16,
                eb: *mut ffi::c_void,
            ) -> esp_err_t,
        >,
    ) -> esp_err_t;

    fn esp_wifi_internal_free_rx_buffer(buffer: *mut ffi::c_void);

    fn esp_wifi_internal_tx(
        wifi_if: wifi_interface_t,
        buffer: *mut ffi::c_void,
        len: u16,
    ) -> esp_err_t;
}

#[allow(clippy::type_complexity)]
static mut RX_CALLBACK: Option<
    Box<dyn FnMut(WifiDeviceId, &[u8]) -> Result<(), EspError> + 'static>,
> = None;
#[allow(clippy::type_complexity)]
static mut TX_CALLBACK: Option<Box<dyn FnMut(WifiDeviceId, &[u8], bool) + 'static>> = None;

pub trait NonBlocking {
    fn is_scan_done(&self) -> Result<bool, EspError>;

    fn start_scan(
        &mut self,
        scan_config: &config::ScanConfig,
        blocking: bool,
    ) -> Result<(), EspError>;

    fn stop_scan(&mut self) -> Result<(), EspError>;

    fn get_scan_result_n<const N: usize>(
        &mut self,
    ) -> Result<(heapless::Vec<AccessPointInfo, N>, usize), EspError>;

    #[cfg(feature = "alloc")]
    fn get_scan_result(&mut self) -> Result<alloc::vec::Vec<AccessPointInfo>, EspError>;

    fn start_wps(&mut self, config: &WpsConfig) -> Result<(), EspError>;

    fn stop_wps(&mut self) -> Result<WpsStatus, EspError>;

    fn is_wps_finished(&self) -> Result<bool, EspError>;
}

impl<T> NonBlocking for &mut T
where
    T: NonBlocking,
{
    fn is_scan_done(&self) -> Result<bool, EspError> {
        (**self).is_scan_done()
    }

    fn start_scan(
        &mut self,
        scan_config: &config::ScanConfig,
        blocking: bool,
    ) -> Result<(), EspError> {
        (**self).start_scan(scan_config, blocking)
    }

    fn stop_scan(&mut self) -> Result<(), EspError> {
        (**self).stop_scan()
    }

    fn get_scan_result_n<const N: usize>(
        &mut self,
    ) -> Result<(heapless::Vec<AccessPointInfo, N>, usize), EspError> {
        (**self).get_scan_result_n()
    }

    #[cfg(feature = "alloc")]
    fn get_scan_result(&mut self) -> Result<alloc::vec::Vec<AccessPointInfo>, EspError> {
        (**self).get_scan_result()
    }

    fn start_wps(&mut self, config: &WpsConfig) -> Result<(), EspError> {
        (**self).start_wps(config)
    }

    fn stop_wps(&mut self) -> Result<WpsStatus, EspError> {
        (**self).stop_wps()
    }

    fn is_wps_finished(&self) -> Result<bool, EspError> {
        (**self).is_wps_finished()
    }
}

/// This struct provides a safe wrapper over the ESP IDF Wifi C driver. The driver
/// works on Layer 2 (Data Link) in the OSI model, in that it provides facilities
/// for sending and receiving ethernet packets over the WiFi radio.
///
/// For most use cases, utilizing `EspWifi` - which provides a networking (IP)
/// layer as well - should be preferred. Using `WifiDriver` directly is beneficial
/// only when one would like to utilize a custom, non-STD network stack like `smoltcp`.
pub struct WifiDriver<'d> {
    status: Arc<mutex::Mutex<WifiDriverStatus>>,
    _subscription: EspSubscription<'static, System>,
    #[cfg(all(feature = "alloc", esp_idf_comp_nvs_flash_enabled))]
    _nvs: Option<EspDefaultNvsPartition>,
    _p: PhantomData<&'d mut ()>,
}

struct WifiDriverStatus {
    pub sta: WifiEvent,
    pub ap: WifiEvent,
    pub wps: Option<WpsStatus>,
}

impl<'d> WifiDriver<'d> {
    #[cfg(all(feature = "alloc", esp_idf_comp_nvs_flash_enabled))]
    pub fn new<M: WifiModemPeripheral>(
        _modem: impl Peripheral<P = M> + 'd,
        sysloop: EspSystemEventLoop,
        nvs: Option<EspDefaultNvsPartition>,
    ) -> Result<Self, EspError> {
        Self::init(nvs.is_some())?;

        let (status, subscription) = Self::subscribe(&sysloop)?;

        Ok(Self {
            status,
            _subscription: subscription,
            _nvs: nvs,
            _p: PhantomData,
        })
    }

    #[cfg(not(all(feature = "alloc", esp_idf_comp_nvs_flash_enabled)))]
    pub fn new<M: WifiModemPeripheral>(
        _modem: impl Peripheral<P = M> + 'd,
        sysloop: EspSystemEventLoop,
    ) -> Result<Self, EspError> {
        Self::init(false)?;

        let (status, subscription) = Self::subscribe(&sysloop)?;

        Ok(Self {
            status,
            _subscription: subscription,
            _p: PhantomData,
        })
    }

    #[allow(clippy::type_complexity)]
    fn subscribe(
        sysloop: &EspEventLoop<System>,
    ) -> Result<
        (
            Arc<mutex::Mutex<WifiDriverStatus>>,
            EspSubscription<'static, System>,
        ),
        EspError,
    > {
        let status = Arc::new(mutex::Mutex::wrap(
            mutex::RawMutex::new(),
            WifiDriverStatus {
                sta: WifiEvent::StaStopped,
                ap: WifiEvent::ApStopped,
                wps: None,
            },
        ));
        let s_status = status.clone();

        let subscription = sysloop.subscribe(move |event: &WifiEvent| {
            let mut guard = s_status.lock();

            match event {
                WifiEvent::ApStarted => guard.ap = WifiEvent::ApStarted,
                WifiEvent::ApStopped => guard.ap = WifiEvent::ApStopped,
                WifiEvent::StaStarted => guard.sta = WifiEvent::StaStarted,
                WifiEvent::StaStopped => guard.sta = WifiEvent::StaStopped,
                WifiEvent::StaConnected => guard.sta = WifiEvent::StaConnected,
                WifiEvent::StaDisconnected => guard.sta = WifiEvent::StaDisconnected,
                WifiEvent::ScanDone => guard.sta = WifiEvent::ScanDone,
                WifiEvent::StaWpsSuccess(_)
                | WifiEvent::StaWpsFailed
                | WifiEvent::StaWpsTimeout
                | WifiEvent::StaWpsPin(_)
                | WifiEvent::StaWpsPbcOverlap => guard.wps = Some(event.try_into().unwrap()),
                _ => (),
            };
        })?;

        Ok((status, subscription))
    }

    fn init(nvs_enabled: bool) -> Result<(), EspError> {
        #[allow(clippy::needless_update)]
        let cfg = wifi_init_config_t {
            #[cfg(esp_idf_version_major = "4")]
            event_handler: Some(esp_event_send_internal),
            osi_funcs: unsafe { core::ptr::addr_of_mut!(g_wifi_osi_funcs) },
            wpa_crypto_funcs: unsafe { g_wifi_default_wpa_crypto_funcs },
            static_rx_buf_num: CONFIG_ESP32_WIFI_STATIC_RX_BUFFER_NUM as _,
            dynamic_rx_buf_num: CONFIG_ESP32_WIFI_DYNAMIC_RX_BUFFER_NUM as _,
            tx_buf_type: CONFIG_ESP32_WIFI_TX_BUFFER_TYPE as _,
            static_tx_buf_num: WIFI_STATIC_TX_BUFFER_NUM as _,
            dynamic_tx_buf_num: WIFI_DYNAMIC_TX_BUFFER_NUM as _,
            cache_tx_buf_num: WIFI_CACHE_TX_BUFFER_NUM as _,
            csi_enable: WIFI_CSI_ENABLED as _,
            ampdu_rx_enable: WIFI_AMPDU_RX_ENABLED as _,
            ampdu_tx_enable: WIFI_AMPDU_TX_ENABLED as _,
            amsdu_tx_enable: WIFI_AMSDU_TX_ENABLED as _,
            nvs_enable: i32::from(nvs_enabled),
            nano_enable: WIFI_NANO_FORMAT_ENABLED as _,
            //tx_ba_win: WIFI_DEFAULT_TX_BA_WIN as _,
            rx_ba_win: WIFI_DEFAULT_RX_BA_WIN as _,
            wifi_task_core_id: WIFI_TASK_CORE_ID as _,
            beacon_max_len: WIFI_SOFTAP_BEACON_MAX_LEN as _,
            mgmt_sbuf_num: WIFI_MGMT_SBUF_NUM as _,
<<<<<<< HEAD
            #[cfg(esp_idf_version_major = "4")]
=======
            #[cfg(any(
                esp_idf_version_major = "4",
                all(esp_idf_version_major = "5", esp_idf_version_minor = "0"),
                esp_idf_version_full = "5.1.0",
                esp_idf_version_full = "5.1.1",
                esp_idf_version_full = "5.1.2"
            ))]
>>>>>>> 0cc687be
            feature_caps: unsafe { g_wifi_feature_caps },
            #[cfg(not(any(
                esp_idf_version_major = "4",
                all(esp_idf_version_major = "5", esp_idf_version_minor = "0"),
                esp_idf_version_full = "5.1.0",
                esp_idf_version_full = "5.1.1",
                esp_idf_version_full = "5.1.2"
            )))]
            feature_caps: WIFI_FEATURE_CAPS,
            sta_disconnected_pm: WIFI_STA_DISCONNECTED_PM_ENABLED != 0,
            // Available since ESP IDF V4.4.4+
            #[cfg(any(
                not(esp_idf_version_major = "4"),
                all(
                    esp_idf_version_major = "4",
                    not(esp_idf_version_minor = "3"),
                    any(
                        not(esp_idf_version_minor = "4"),
                        all(
                            not(esp_idf_version_patch = "0"),
                            not(esp_idf_version_patch = "1"),
                            not(esp_idf_version_patch = "2"),
                            not(esp_idf_version_patch = "3")
                        )
                    )
                )
            ))]
            espnow_max_encrypt_num: CONFIG_ESP_WIFI_ESPNOW_MAX_ENCRYPT_NUM as i32,
            magic: WIFI_INIT_CONFIG_MAGIC as _,
            ..Default::default()
        };
        esp!(unsafe { esp_wifi_init(&cfg) })?;

        debug!("Driver initialized");

        Ok(())
    }

    /// Returns the set of [`Capabilities`] for this driver. In `esp-idf`, all
    /// drivers always have Client, AP and Mixed capabilities.
    pub fn get_capabilities(&self) -> Result<EnumSet<Capability>, EspError> {
        let caps = Capability::Client | Capability::AccessPoint | Capability::Mixed;

        debug!("Providing capabilities: {:?}", caps);

        Ok(caps)
    }

    /// As per [`crate::sys::esp_wifi_start`](crate::sys::esp_wifi_start)
    pub fn start(&mut self) -> Result<(), EspError> {
        debug!("Start requested");

        esp!(unsafe { esp_wifi_start() })?;

        debug!("Starting");

        Ok(())
    }

    /// As per [`crate::sys::esp_wifi_stop`](crate::sys::esp_wifi_stop)
    pub fn stop(&mut self) -> Result<(), EspError> {
        debug!("Stop requested");

        esp!(unsafe { esp_wifi_stop() })?;

        debug!("Stopping");

        Ok(())
    }

    /// As per [`crate::sys::esp_wifi_connect`](crate::sys::esp_wifi_connect)
    pub fn connect(&mut self) -> Result<(), EspError> {
        debug!("Connect requested");

        esp!(unsafe { esp_wifi_connect() })?;

        debug!("Connecting");

        Ok(())
    }

    /// As per [`crate::sys::esp_wifi_disconnect`](crate::sys::esp_wifi_disconnect)
    pub fn disconnect(&mut self) -> Result<(), EspError> {
        debug!("Disconnect requested");

        esp!(unsafe { esp_wifi_disconnect() })?;

        debug!("Disconnecting");

        Ok(())
    }

    /// Returns `true` if the driver is in Access Point (AP) mode, as reported by
    /// [`crate::sys::esp_wifi_get_mode`](crate::sys::esp_wifi_get_mode)
    pub fn is_ap_enabled(&self) -> Result<bool, EspError> {
        let mut mode: wifi_mode_t = 0;
        esp!(unsafe { esp_wifi_get_mode(&mut mode) })?;

        Ok(mode == wifi_mode_t_WIFI_MODE_AP || mode == wifi_mode_t_WIFI_MODE_APSTA)
    }

    /// Returns `true` if the driver is in Client (station or STA) mode, as
    /// reported by [`crate::sys::esp_wifi_get_mode`](crate::sys::esp_wifi_get_mode)
    pub fn is_sta_enabled(&self) -> Result<bool, EspError> {
        let mut mode: wifi_mode_t = 0;
        esp!(unsafe { esp_wifi_get_mode(&mut mode) })?;

        Ok(mode == wifi_mode_t_WIFI_MODE_STA || mode == wifi_mode_t_WIFI_MODE_APSTA)
    }

    pub fn is_ap_started(&self) -> Result<bool, EspError> {
        Ok(self.status.lock().ap == WifiEvent::ApStarted)
    }

    pub fn is_sta_started(&self) -> Result<bool, EspError> {
        let guard = self.status.lock();

        Ok(matches!(
            guard.sta,
            WifiEvent::StaStarted
                | WifiEvent::StaConnected
                | WifiEvent::ScanDone
                | WifiEvent::StaDisconnected
        ))
    }

    pub fn is_sta_connected(&self) -> Result<bool, EspError> {
        Ok(self.status.lock().sta == WifiEvent::StaConnected)
    }

    pub fn is_started(&self) -> Result<bool, EspError> {
        let ap_enabled = self.is_ap_enabled()?;
        let sta_enabled = self.is_sta_enabled()?;

        if !ap_enabled && !sta_enabled {
            Ok(false)
        } else {
            Ok(
                (!ap_enabled || self.is_ap_started()?)
                    && (!sta_enabled || self.is_sta_started()?),
            )
        }
    }

    pub fn is_connected(&self) -> Result<bool, EspError> {
        let ap_enabled = self.is_ap_enabled()?;
        let sta_enabled = self.is_sta_enabled()?;

        if !ap_enabled && !sta_enabled {
            Ok(false)
        } else {
            let guard = self.status.lock();

            Ok((!ap_enabled || guard.ap == WifiEvent::ApStarted)
                && (!sta_enabled || guard.sta == WifiEvent::StaConnected))
        }
    }

    pub fn is_scan_done(&self) -> Result<bool, EspError> {
        let guard = self.status.lock();

        Ok(guard.sta == WifiEvent::ScanDone)
    }

    #[allow(non_upper_case_globals)]
    /// Returns the <`Configuration`> currently in use
    pub fn get_configuration(&self) -> Result<Configuration, EspError> {
        debug!("Getting configuration");

        let mut mode: wifi_mode_t = 0;
        esp!(unsafe { esp_wifi_get_mode(&mut mode) })?;

        let conf = match mode {
            wifi_mode_t_WIFI_MODE_NULL => Configuration::None,
            wifi_mode_t_WIFI_MODE_AP => Configuration::AccessPoint(self.get_ap_conf()?),
            wifi_mode_t_WIFI_MODE_STA => Configuration::Client(self.get_sta_conf()?),
            wifi_mode_t_WIFI_MODE_APSTA => {
                Configuration::Mixed(self.get_sta_conf()?, self.get_ap_conf()?)
            }
            _ => panic!(),
        };

        debug!("Configuration gotten: {:?}", &conf);

        Ok(conf)
    }

    /// Sets the <`Configuration`> (SSID, channel, etc). This also defines whether
    /// the driver will work in AP mode, client mode, client+AP mode, or none.
    ///
    /// Calls [`crate::sys::esp_wifi_set_mode`](crate::sys::esp_wifi_set_mode)
    /// and [`crate::sys::esp_wifi_set_config`](crate::sys::esp_wifi_set_config)
    pub fn set_configuration(&mut self, conf: &Configuration) -> Result<(), EspError> {
        debug!("Setting configuration: {:?}", conf);

        match conf {
            Configuration::None => {
                unsafe {
                    esp!(esp_wifi_set_mode(wifi_mode_t_WIFI_MODE_NULL))?;
                }
                debug!("Wifi mode NULL set");
            }
            Configuration::AccessPoint(ap_conf) => {
                unsafe {
                    esp!(esp_wifi_set_mode(wifi_mode_t_WIFI_MODE_AP))?;
                }
                debug!("Wifi mode AP set");

                self.set_ap_conf(ap_conf)?;
            }
            Configuration::Client(client_conf) => {
                unsafe {
                    esp!(esp_wifi_set_mode(wifi_mode_t_WIFI_MODE_STA))?;
                }
                debug!("Wifi mode STA set");

                self.set_sta_conf(client_conf)?;
            }
            Configuration::Mixed(client_conf, ap_conf) => {
                unsafe {
                    esp!(esp_wifi_set_mode(wifi_mode_t_WIFI_MODE_APSTA))?;
                }
                debug!("Wifi mode APSTA set");

                self.set_sta_conf(client_conf)?;
                self.set_ap_conf(ap_conf)?;
            }
        }

        debug!("Configuration set");

        Ok(())
    }

    /// Scan for nearby, visible access points.
    ///
    /// It scans for all available access points nearby, but returns only the first `N` access points found.
    /// In addition, it returns the actual amount it found. The function blocks until the scan is done.
    ///
    /// Before calling this function the Wifi driver must be configured and started in either Client or Mixed mode.
    ///
    /// # Example
    /// ```ignore
    /// let mut wifi_driver = WifiDriver::new(peripherals.modem, sysloop.clone());
    /// wifi_driver.set_configuration(
    ///     &Configuration::Client(ClientConfiguration::default())
    /// )
    /// .unwrap();
    /// wifi_driver.start().unwrap();
    ///
    /// let (scan_result, found_aps) = wifi_driver.scan_n::<10>().unwrap();
    /// ```
    // For backwards compatibility
    pub fn scan_n<const N: usize>(
        &mut self,
    ) -> Result<(heapless::Vec<AccessPointInfo, N>, usize), EspError> {
        self.start_scan(&Default::default(), true)?;
        self.get_scan_result_n()
    }

    /// Scan for nearby, visible access points.
    ///
    /// Unlike [`WifiDriver::scan_n()`], it returns all found access points by allocating memory
    /// dynamically.
    ///
    /// For more details see [`WifiDriver::scan_n()`].
    // For backwards compatibility
    #[cfg(feature = "alloc")]
    pub fn scan(&mut self) -> Result<alloc::vec::Vec<AccessPointInfo>, EspError> {
        self.start_scan(&Default::default(), true)?;
        self.get_scan_result()
    }

    /// Start scanning for nearby, visible access points.
    ///
    /// Unlike [`WifiDriver::scan_n()`] or [`WifiDriver::scan()`] it can be called as either blocking or not blocking.
    /// A [`ScanConfig`] can be provided as well. To get the scan result call either [`WifiDriver::get_scan_result_n()`] or
    /// [`WifiDriver::get_scan_result()`].
    ///
    /// This function can be used in `async` context, when the current thread shouldn't be blocked.
    ///
    /// # Example
    ///
    /// This example shows how to use it in a `async` context.
    ///
    /// ```ignore
    /// let mut wifi_driver = WifiDriver::new(peripherals.modem, sysloop.clone());
    /// wifi_driver.set_configuration(
    ///     &Configuration::Client(ClientConfiguration::default())
    /// )
    /// .unwrap();
    /// wifi_driver.start().unwrap();
    ///
    /// let scan_finish_signal = Arc::new(channel_bridge::notification::Notification::new());
    /// let _sub = {
    ///     let scan_finish_signal = scan_finish_signal.clone();
    ///     sysloop.subscribe::<WifiEvent>(move |event| {
    ///         if *event == WifiEvent::ScanDone {
    ///             scan_finish_signal.notify();
    ///         }
    ///     }).unwrap()
    /// };
    ///
    /// wifi_driver.start_scan(&ScanConfig::default(), false).unwrap();
    ///
    /// scan_finish_signal.wait().await;
    ///
    /// let res = wifi_driver.get_scan_result().unwrap();
    /// ```
    pub fn start_scan(
        &mut self,
        scan_config: &config::ScanConfig,
        blocking: bool,
    ) -> Result<(), EspError> {
        debug!("About to scan for access points");

        let scan_config: wifi_scan_config_t = scan_config.into();
        esp!(unsafe { esp_wifi_scan_start(&scan_config as *const wifi_scan_config_t, blocking) })
    }

    /// Stops a previous started access point scan.
    pub fn stop_scan(&mut self) -> Result<(), EspError> {
        debug!("About to stop scan for access points");

        esp!(unsafe { esp_wifi_scan_stop() })
    }

    /// Get the results of an access point scan.
    ///
    /// This call returns a list of the first `N` found access points. A scan can be started with [`WifiDriver::start_scan()`].
    /// As [`WifiDriver::scan_n()`] it returns the actual amount of found access points as well.
    pub fn get_scan_result_n<const N: usize>(
        &mut self,
    ) -> Result<(heapless::Vec<AccessPointInfo, N>, usize), EspError> {
        let scanned_count = self.get_scan_count()?;

        let mut ap_infos_raw: heapless::Vec<wifi_ap_record_t, N> = heapless::Vec::new();
        unsafe {
            ap_infos_raw.set_len(scanned_count.min(N));
        }

        let fetched_count = self.fetch_scan_result(&mut ap_infos_raw)?;

        let result = ap_infos_raw[..fetched_count]
            .iter()
            .map::<Result<AccessPointInfo, Utf8Error>, _>(|ap_info_raw| {
                Newtype(ap_info_raw).try_into()
            })
            .filter_map(|r| r.ok())
            .inspect(|ap_info| debug!("Found access point {:?}", ap_info))
            .collect();

        Ok((result, scanned_count))
    }

    /// Get the results of an access point scan.
    ///
    /// Unlike [`WifiDriver::get_scan_result_n()`], it returns all found access points by allocating memory
    /// dynamically.
    ///
    /// For more details see [`WifiDriver::get_scan_result_n()`].
    #[cfg(feature = "alloc")]
    pub fn get_scan_result(&mut self) -> Result<alloc::vec::Vec<AccessPointInfo>, EspError> {
        let scanned_count = self.get_scan_count()?;

        let mut ap_infos_raw: alloc::vec::Vec<wifi_ap_record_t> =
            alloc::vec::Vec::with_capacity(scanned_count);
        #[allow(clippy::uninit_vec)]
        // ... because we are filling it in on the next line and only reading the initialized members
        unsafe {
            ap_infos_raw.set_len(scanned_count)
        };

        let fetched_count = self.fetch_scan_result(&mut ap_infos_raw)?;

        let result = ap_infos_raw[..fetched_count]
            .iter()
            .map::<Result<AccessPointInfo, Utf8Error>, _>(|ap_info_raw| {
                Newtype(ap_info_raw).try_into()
            })
            .filter_map(|r| r.ok())
            .inspect(|ap_info| debug!("Found access point {:?}", ap_info))
            .collect();

        Ok(result)
    }

    /// Sets callback functions for receiving and sending data, as per
    /// [`crate::sys::esp_wifi_internal_reg_rxcb`](crate::sys::esp_wifi_internal_reg_rxcb) and
    /// [`crate::sys::esp_wifi_set_tx_done_cb`](crate::sys::esp_wifi_set_tx_done_cb)
    pub fn set_callbacks<R, T>(&mut self, rx_callback: R, tx_callback: T) -> Result<(), EspError>
    where
        R: FnMut(WifiDeviceId, &[u8]) -> Result<(), EspError> + Send + 'static,
        T: FnMut(WifiDeviceId, &[u8], bool) + Send + 'static,
    {
        self.internal_set_callbacks(rx_callback, tx_callback)
    }

    /// Sets callback functions for receiving and sending data, as per
    /// [`crate::sys::esp_wifi_internal_reg_rxcb`](crate::sys::esp_wifi_internal_reg_rxcb) and
    /// [`crate::sys::esp_wifi_set_tx_done_cb`](crate::sys::esp_wifi_set_tx_done_cb)
    ///
    /// # Safety
    ///
    /// This method - in contrast to method `set_callbacks` - allows the user to pass
    /// non-static callbacks/closures. This enables users to borrow
    /// - in the closure - variables that live on the stack - or more generally - in the same
    /// scope where the service is created.
    ///
    /// HOWEVER: care should be taken NOT to call `core::mem::forget()` on the service,
    /// as that would immediately lead to an UB (crash).
    /// Also note that forgetting the service might happen with `Rc` and `Arc`
    /// when circular references are introduced: https://github.com/rust-lang/rust/issues/24456
    ///
    /// The reason is that the closure is actually sent to a hidden ESP IDF thread.
    /// This means that if the service is forgotten, Rust is free to e.g. unwind the stack
    /// and the closure now owned by this other thread will end up with references to variables that no longer exist.
    ///
    /// The destructor of the service takes care - prior to the service being dropped and e.g.
    /// the stack being unwind - to remove the closure from the hidden thread and destroy it.
    /// Unfortunately, when the service is forgotten, the un-subscription does not happen
    /// and invalid references are left dangling.
    ///
    /// This "local borrowing" will only be possible to express in a safe way once/if `!Leak` types
    /// are introduced to Rust (i.e. the impossibility to "forget" a type and thus not call its destructor).
    pub unsafe fn set_nonstatic_callbacks<R, T>(
        &mut self,
        rx_callback: R,
        tx_callback: T,
    ) -> Result<(), EspError>
    where
        R: FnMut(WifiDeviceId, &[u8]) -> Result<(), EspError> + Send + 'd,
        T: FnMut(WifiDeviceId, &[u8], bool) + Send + 'd,
    {
        self.internal_set_callbacks(rx_callback, tx_callback)
    }

    fn internal_set_callbacks<R, T>(
        &mut self,
        mut rx_callback: R,
        mut tx_callback: T,
    ) -> Result<(), EspError>
    where
        R: FnMut(WifiDeviceId, &[u8]) -> Result<(), EspError> + Send + 'd,
        T: FnMut(WifiDeviceId, &[u8], bool) + Send + 'd,
    {
        let _ = self.disconnect();
        let _ = self.stop();

        #[allow(clippy::type_complexity)]
        let rx_callback: Box<
            Box<dyn FnMut(WifiDeviceId, &[u8]) -> Result<(), EspError> + Send + 'd>,
        > = Box::new(Box::new(move |device_id, data| {
            rx_callback(device_id, data)
        }));

        #[allow(clippy::type_complexity)]
        let tx_callback: Box<Box<dyn FnMut(WifiDeviceId, &[u8], bool) + Send + 'd>> =
            Box::new(Box::new(move |device_id, data, status| {
                tx_callback(device_id, data, status)
            }));

        #[allow(clippy::type_complexity)]
        let rx_callback: Box<
            Box<dyn FnMut(WifiDeviceId, &[u8]) -> Result<(), EspError> + Send + 'static>,
        > = unsafe { core::mem::transmute(rx_callback) };

        #[allow(clippy::type_complexity)]
        let tx_callback: Box<Box<dyn FnMut(WifiDeviceId, &[u8], bool) + Send + 'static>> =
            unsafe { core::mem::transmute(tx_callback) };

        unsafe {
            RX_CALLBACK = Some(rx_callback);
            TX_CALLBACK = Some(tx_callback);

            esp!(esp_wifi_internal_reg_rxcb(
                WifiDeviceId::Ap.into(),
                Some(Self::handle_rx_ap),
            ))?;

            esp!(esp_wifi_internal_reg_rxcb(
                WifiDeviceId::Sta.into(),
                Some(Self::handle_rx_sta),
            ))?;

            esp!(esp_wifi_set_tx_done_cb(Some(Self::handle_tx)))?;
        }

        Ok(())
    }

    /// As per [`crate::sys::esp_wifi_internal_tx`](crate::sys::esp_wifi_internal_tx)
    pub fn send(&mut self, device_id: WifiDeviceId, frame: &[u8]) -> Result<(), EspError> {
        esp!(unsafe {
            esp_wifi_internal_tx(device_id.into(), frame.as_ptr() as *mut _, frame.len() as _)
        })
    }

    /// Get information of AP which the ESP32 station is associated with.
    /// Useful to get the current signal strength of the AP.
    pub fn get_ap_info(&mut self) -> Result<AccessPointInfo, EspError> {
        let mut ap_info_raw: wifi_ap_record_t = wifi_ap_record_t::default();
        // If Sta not connected throws EspError(12303)
        esp!(unsafe { esp_wifi_sta_get_ap_info(&mut ap_info_raw) })?;
        let ap_info: AccessPointInfo = Newtype(&ap_info_raw).try_into().unwrap();

        debug!("AP Info: {:?}", ap_info);
        Ok(ap_info)
    }

    /// Set RSSI threshold below which APP will get an WifiEvent::StaBssRssiLow,
    /// as per [`crate::sys::esp_wifi_set_rssi_threshold`](crate::sys::esp_wifi_set_rssi_threshold)
    /// `rssi_threshold`: threshold value in dbm between -100 to 0
    ///
    /// # Example
    ///
    /// This example shows how to use it in a `async` context.
    ///
    /// ```ignore
    /// let mut wifi_driver = WifiDriver::new(peripherals.modem, sysloop.clone());
    /// wifi_driver.set_configuration(
    ///     &Configuration::Client(ClientConfiguration::default())
    /// )
    /// .unwrap();
    /// wifi_driver.start().unwrap();
    /// wifi_driver.connect().unwrap();
    ///
    /// let rssi_low = -40;
    /// wifi_driver.driver_mut().set_sta_rssi_low(rssi_low).unwrap();
    ///
    /// // Subscribe to RSSI events.
    /// let rssi_low_signal = Arc::new(channel_bridge::notification::Notification::new());
    /// let _sub = {
    ///     let rssi_low_signal = rssi_low_signal.clone();
    ///     sysloop.subscribe::<WifiEvent>(move |event| {
    ///         if *event == WifiEvent::StaBssRssiLow {
    ///             rssi_low_signal.notify();
    ///         }
    ///     }).unwrap()
    /// };
    ///
    /// rssi_low_signal.wait().await;
    /// // do stuff with the information
    ///
    /// // set_rssi_threshold() has to be called again after every StaBssRssiLow event received.
    /// ```
    pub fn set_rssi_threshold(&mut self, rssi_threshold: i8) -> Result<(), EspError> {
        esp!(unsafe { esp_wifi_set_rssi_threshold(rssi_threshold.into()) })
    }

    /// Returns the MAC address of the interface, as per
    /// [`crate::sys::esp_wifi_get_mac`](crate::sys::esp_wifi_get_mac)
    pub fn get_mac(&self, interface: WifiDeviceId) -> Result<[u8; 6], EspError> {
        let mut mac = [0u8; 6];

        esp!(unsafe { esp_wifi_get_mac(interface.into(), mac.as_mut_ptr() as *mut _) })?;

        Ok(mac)
    }

    /// Seta the MAC address of the interface, as per
    /// [`crate::sys::esp_wifi_set_mac`](crate::sys::esp_wifi_set_mac)
    pub fn set_mac(&mut self, interface: WifiDeviceId, mac: [u8; 6]) -> Result<(), EspError> {
        esp!(unsafe { esp_wifi_set_mac(interface.into(), mac.as_ptr() as *mut _) })
    }

    /// Enable and start WPS
    pub fn start_wps(&mut self, config: &WpsConfig) -> Result<(), EspError> {
        let config = Newtype::<esp_wps_config_t>::try_from(config)?;

        match self.get_configuration()? {
            Configuration::None => esp!(unsafe { esp_wifi_set_mode(wifi_mode_t_WIFI_MODE_STA) })?,
            Configuration::AccessPoint(_) => {
                esp!(unsafe { esp_wifi_set_mode(wifi_mode_t_WIFI_MODE_APSTA) })?
            }
            _ => (),
        }

        esp!(unsafe { esp_wifi_wps_enable(&config.0 as *const _) })?;
        esp!(unsafe { esp_wifi_wps_start(0) })?;

        self.status.lock().wps = None;

        Ok(())
    }

    /// Gets the WPS status as a [`WPS Event`] and disables WPS.
    fn stop_wps(&mut self) -> Result<WpsStatus, EspError> {
        let mut status = self.status.lock();
        if let Some(status) = status.wps.take() {
            esp!(unsafe { esp_wifi_wps_disable() })?;
            Ok(status)
        } else {
            Err(EspError::from_infallible::<ESP_ERR_INVALID_STATE>())
        }
    }

    fn is_wps_finished(&self) -> Result<bool, EspError> {
        Ok(self.status.lock().wps.is_some())
    }

    fn get_sta_conf(&self) -> Result<ClientConfiguration, EspError> {
        let mut wifi_config: wifi_config_t = Default::default();
        esp!(unsafe { esp_wifi_get_config(wifi_interface_t_WIFI_IF_STA, &mut wifi_config) })?;

        let result: ClientConfiguration = unsafe { Newtype(wifi_config.sta).into() };

        debug!("Providing STA configuration: {:?}", &result);

        Ok(result)
    }

    fn set_sta_conf(&mut self, conf: &ClientConfiguration) -> Result<(), EspError> {
        debug!("Checking current STA configuration");
        let current_config = self.get_sta_conf()?;

        if current_config != *conf {
            debug!("Setting STA configuration: {:?}", conf);

            let mut wifi_config = wifi_config_t {
                sta: Newtype::<wifi_sta_config_t>::try_from(conf)?.0,
            };

            esp!(unsafe { esp_wifi_set_config(wifi_interface_t_WIFI_IF_STA, &mut wifi_config) })?;
        } else {
            debug!("Same STA configuration already present");
        }

        debug!("STA configuration done");

        Ok(())
    }

    fn get_ap_conf(&self) -> Result<AccessPointConfiguration, EspError> {
        let mut wifi_config: wifi_config_t = Default::default();
        esp!(unsafe { esp_wifi_get_config(wifi_interface_t_WIFI_IF_AP, &mut wifi_config) })?;

        let result: AccessPointConfiguration = unsafe { Newtype(wifi_config.ap).into() };

        debug!("Providing AP configuration: {:?}", &result);

        Ok(result)
    }

    fn set_ap_conf(&mut self, conf: &AccessPointConfiguration) -> Result<(), EspError> {
        debug!("Checking current AP configuration");
        let current_config = self.get_ap_conf()?;

        if current_config != *conf {
            debug!("Setting AP configuration: {:?}", conf);

            let mut wifi_config = wifi_config_t {
                ap: Newtype::<wifi_ap_config_t>::try_from(conf)?.0,
            };

            esp!(unsafe { esp_wifi_set_config(wifi_interface_t_WIFI_IF_AP, &mut wifi_config) })?;
        } else {
            debug!("Same AP configuration already present");
        }

        debug!("AP configuration done");

        Ok(())
    }

    fn clear_all(&mut self) -> Result<(), EspError> {
        let _ = self.disconnect();
        let _ = self.stop();

        unsafe {
            esp!(esp_wifi_deinit())?;
        }

        unsafe {
            // Callbacks are already deregistered by `esp_wifi_deinit`, just null-ify our own refs
            RX_CALLBACK = None;
            TX_CALLBACK = None;
        }

        debug!("Driver deinitialized");

        Ok(())
    }

    fn get_scan_count(&mut self) -> Result<usize, EspError> {
        let mut found_ap: u16 = 0;
        esp!(unsafe { esp_wifi_scan_get_ap_num(&mut found_ap as *mut _) })?;

        debug!("Found {} access points", found_ap);

        Ok(found_ap as usize)
    }

    fn fetch_scan_result(
        &mut self,
        ap_infos_raw: &mut [wifi_ap_record_t],
    ) -> Result<usize, EspError> {
        debug!("About to get info for found access points");

        let mut ap_count: u16 = ap_infos_raw.len() as u16;

        esp!(unsafe { esp_wifi_scan_get_ap_records(&mut ap_count, ap_infos_raw.as_mut_ptr(),) })?;

        debug!("Got info for {} access points", ap_count);

        Ok(ap_count as usize)
    }

    unsafe extern "C" fn handle_rx_ap(
        buf: *mut ffi::c_void,
        len: u16,
        eb: *mut ffi::c_void,
    ) -> esp_err_t {
        Self::handle_rx(WifiDeviceId::Ap, buf, len, eb)
    }

    unsafe extern "C" fn handle_rx_sta(
        buf: *mut ffi::c_void,
        len: u16,
        eb: *mut ffi::c_void,
    ) -> esp_err_t {
        Self::handle_rx(WifiDeviceId::Sta, buf, len, eb)
    }

    unsafe fn handle_rx(
        device_id: WifiDeviceId,
        buf: *mut ffi::c_void,
        len: u16,
        eb: *mut ffi::c_void,
    ) -> esp_err_t {
        let res = RX_CALLBACK.as_mut().unwrap()(
            device_id,
            core::slice::from_raw_parts(buf as *mut _, len as usize),
        );

        esp_wifi_internal_free_rx_buffer(eb);

        match res {
            Ok(_) => ESP_OK,
            Err(e) => e.code(),
        }
    }

    unsafe extern "C" fn handle_tx(ifidx: u8, data: *mut u8, len: *mut u16, tx_status: bool) {
        TX_CALLBACK.as_mut().unwrap()(
            (ifidx as wifi_interface_t).into(),
            core::slice::from_raw_parts(data as *const _, len as usize),
            tx_status,
        );
    }
}

unsafe impl<'d> Send for WifiDriver<'d> {}

impl<'d> NonBlocking for WifiDriver<'d> {
    fn is_scan_done(&self) -> Result<bool, EspError> {
        WifiDriver::is_scan_done(self)
    }

    fn start_scan(
        &mut self,
        scan_config: &config::ScanConfig,
        blocking: bool,
    ) -> Result<(), EspError> {
        WifiDriver::start_scan(self, scan_config, blocking)
    }

    fn stop_scan(&mut self) -> Result<(), EspError> {
        WifiDriver::stop_scan(self)
    }

    fn get_scan_result_n<const N: usize>(
        &mut self,
    ) -> Result<(heapless::Vec<AccessPointInfo, N>, usize), EspError> {
        WifiDriver::get_scan_result_n(self)
    }

    #[cfg(feature = "alloc")]
    fn get_scan_result(&mut self) -> Result<alloc::vec::Vec<AccessPointInfo>, EspError> {
        WifiDriver::get_scan_result(self)
    }

    fn start_wps(&mut self, config: &WpsConfig) -> Result<(), EspError> {
        WifiDriver::start_wps(self, config)
    }

    fn stop_wps(&mut self) -> Result<WpsStatus, EspError> {
        WifiDriver::stop_wps(self)
    }

    fn is_wps_finished(&self) -> Result<bool, EspError> {
        WifiDriver::is_wps_finished(self)
    }
}

impl<'d> Drop for WifiDriver<'d> {
    fn drop(&mut self) {
        self.clear_all().unwrap();

        debug!("WifiDriver Dropped");
    }
}

impl<'d> Wifi for WifiDriver<'d> {
    type Error = EspError;

    fn get_capabilities(&self) -> Result<EnumSet<Capability>, Self::Error> {
        WifiDriver::get_capabilities(self)
    }

    fn is_started(&self) -> Result<bool, Self::Error> {
        WifiDriver::is_started(self)
    }

    fn is_connected(&self) -> Result<bool, Self::Error> {
        WifiDriver::is_connected(self)
    }

    fn get_configuration(&self) -> Result<Configuration, Self::Error> {
        WifiDriver::get_configuration(self)
    }

    fn set_configuration(&mut self, conf: &Configuration) -> Result<(), Self::Error> {
        WifiDriver::set_configuration(self, conf)
    }

    fn start(&mut self) -> Result<(), Self::Error> {
        WifiDriver::start(self)
    }

    fn stop(&mut self) -> Result<(), Self::Error> {
        WifiDriver::stop(self)
    }

    fn connect(&mut self) -> Result<(), Self::Error> {
        WifiDriver::connect(self)
    }

    fn disconnect(&mut self) -> Result<(), Self::Error> {
        WifiDriver::disconnect(self)
    }

    fn scan_n<const N: usize>(
        &mut self,
    ) -> Result<(heapless::Vec<AccessPointInfo, N>, usize), Self::Error> {
        WifiDriver::scan_n(self)
    }

    #[cfg(feature = "alloc")]
    fn scan(&mut self) -> Result<alloc::vec::Vec<AccessPointInfo>, Self::Error> {
        WifiDriver::scan(self)
    }
}

/// `EspWifi` wraps a `WifiDriver` Data Link layer instance, and binds the OSI
/// Layer 3 (network) facilities of ESP IDF to it. In other words, it connects
/// the ESP IDF AP and STA Netif interfaces to the Wifi driver. This allows users
/// to utilize the Rust STD APIs for working with TCP and UDP sockets.
///
/// This struct should be the default option for a Wifi driver in all use cases
/// but the niche one where bypassing the ESP IDF Netif and lwIP stacks is
/// desirable. E.g., using `smoltcp` or other custom IP stacks on top of the
/// ESP IDF Wifi radio.
#[cfg(esp_idf_comp_esp_netif_enabled)]
pub struct EspWifi<'d> {
    ap_netif: EspNetif,
    sta_netif: EspNetif,
    driver: WifiDriver<'d>,
}

#[cfg(esp_idf_comp_esp_netif_enabled)]
impl<'d> EspWifi<'d> {
    #[cfg(all(feature = "alloc", esp_idf_comp_nvs_flash_enabled))]
    pub fn new<M: WifiModemPeripheral>(
        modem: impl Peripheral<P = M> + 'd,
        sysloop: EspSystemEventLoop,
        nvs: Option<EspDefaultNvsPartition>,
    ) -> Result<Self, EspError> {
        Self::wrap(WifiDriver::new(modem, sysloop, nvs)?)
    }

    #[cfg(not(all(feature = "alloc", esp_idf_comp_nvs_flash_enabled)))]
    pub fn new<M: WifiModemPeripheral>(
        modem: impl Peripheral<P = M> + 'd,
        sysloop: EspSystemEventLoop,
    ) -> Result<Self, EspError> {
        Self::wrap(WifiDriver::new(modem, sysloop)?)
    }

    pub fn wrap(driver: WifiDriver<'d>) -> Result<Self, EspError> {
        Self::wrap_all(
            driver,
            EspNetif::new(NetifStack::Sta)?,
            EspNetif::new(NetifStack::Ap)?,
        )
    }

    pub fn wrap_all(
        driver: WifiDriver<'d>,
        sta_netif: EspNetif,
        ap_netif: EspNetif,
    ) -> Result<Self, EspError> {
        let mut this = Self {
            driver,
            sta_netif,
            ap_netif,
        };

        this.attach_netif()?;

        Ok(this)
    }

    /// Replaces the network interfaces with the given ones. Returns the old ones.
    pub fn swap_netif(
        &mut self,
        sta_netif: EspNetif,
        ap_netif: EspNetif,
    ) -> Result<(EspNetif, EspNetif), EspError> {
        self.detach_netif()?;

        let old_sta = core::mem::replace(&mut self.sta_netif, sta_netif);
        let old_ap = core::mem::replace(&mut self.ap_netif, ap_netif);

        self.attach_netif()?;

        Ok((old_sta, old_ap))
    }

    /// Replaces the STA network interface with the provided one and returns the
    /// existing network interface.
    pub fn swap_netif_sta(&mut self, sta_netif: EspNetif) -> Result<EspNetif, EspError> {
        self.detach_netif()?;

        let old = core::mem::replace(&mut self.sta_netif, sta_netif);

        self.attach_netif()?;

        Ok(old)
    }

    /// Replaces the AP network interface with the provided one and returns the
    /// existing network interface.
    pub fn swap_netif_ap(&mut self, ap_netif: EspNetif) -> Result<EspNetif, EspError> {
        self.detach_netif()?;

        let old = core::mem::replace(&mut self.ap_netif, ap_netif);

        self.attach_netif()?;

        Ok(old)
    }

    /// Returns the underlying [`WifiDriver`]
    pub fn driver(&self) -> &WifiDriver<'d> {
        &self.driver
    }

    /// Returns the underlying [`WifiDriver`], as mutable
    pub fn driver_mut(&mut self) -> &mut WifiDriver<'d> {
        &mut self.driver
    }

    /// Returns the underlying [`EspNetif`] for client mode
    pub fn sta_netif(&self) -> &EspNetif {
        &self.sta_netif
    }

    /// Returns the underlying [`EspNetif`] for client mode, as mutable
    pub fn sta_netif_mut(&mut self) -> &mut EspNetif {
        &mut self.sta_netif
    }

    /// Returns the underlying [`EspNetif`] for AP mode
    pub fn ap_netif(&self) -> &EspNetif {
        &self.ap_netif
    }

    /// Returns the underlying [`EspNetif`] for AP mode, as mutable
    pub fn ap_netif_mut(&mut self) -> &mut EspNetif {
        &mut self.ap_netif
    }

    /// As per [`WifiDriver::get_capabilities()`]
    pub fn get_capabilities(&self) -> Result<EnumSet<Capability>, EspError> {
        self.driver().get_capabilities()
    }

    /// As per [`WifiDriver::is_started()`]
    pub fn is_started(&self) -> Result<bool, EspError> {
        self.driver().is_started()
    }

    /// As per [`WifiDriver::is_connected()`]
    pub fn is_connected(&self) -> Result<bool, EspError> {
        self.driver().is_connected()
    }

    /// Returns `true` when the driver has a connection, it has enabled either
    /// client or AP mode, and either the client or AP network interface is up.
    pub fn is_up(&self) -> Result<bool, EspError> {
        if !self.driver().is_connected()? {
            Ok(false)
        } else {
            let ap_enabled = self.driver().is_ap_enabled()?;
            let sta_enabled = self.driver().is_sta_enabled()?;

            Ok((!ap_enabled || self.ap_netif().is_up()?)
                && (!sta_enabled || self.sta_netif().is_up()?))
        }
    }

    /// As per [`WifiDriver::get_configuration()`]
    pub fn get_configuration(&self) -> Result<Configuration, EspError> {
        self.driver().get_configuration()
    }

    /// As per [`WifiDriver::set_configuration()`]
    pub fn set_configuration(&mut self, conf: &Configuration) -> Result<(), EspError> {
        self.driver_mut().set_configuration(conf)
    }

    /// As per [`WifiDriver::start()`]
    pub fn start(&mut self) -> Result<(), EspError> {
        self.driver_mut().start()
    }

    /// As per [`WifiDriver::stop()`]
    pub fn stop(&mut self) -> Result<(), EspError> {
        self.driver_mut().stop()
    }

    /// As per [`WifiDriver::connect()`]
    pub fn connect(&mut self) -> Result<(), EspError> {
        self.driver_mut().connect()
    }

    /// As per [`WifiDriver::disconnect()`]
    pub fn disconnect(&mut self) -> Result<(), EspError> {
        self.driver_mut().disconnect()
    }

    /// As per [`WifiDriver::is_scan_done()`]
    pub fn is_scan_done(&self) -> Result<bool, EspError> {
        self.driver().is_scan_done()
    }

    /// As per [`WifiDriver::scan_n()`]
    pub fn scan_n<const N: usize>(
        &mut self,
    ) -> Result<(heapless::Vec<AccessPointInfo, N>, usize), EspError> {
        self.driver_mut().scan_n()
    }

    /// As per [`WifiDriver::scan()`]
    #[cfg(feature = "alloc")]
    pub fn scan(&mut self) -> Result<alloc::vec::Vec<AccessPointInfo>, EspError> {
        self.driver_mut().scan()
    }

    /// As per [`WifiDriver::start_scan()`].
    pub fn start_scan(
        &mut self,
        scan_config: &config::ScanConfig,
        blocking: bool,
    ) -> Result<(), EspError> {
        self.driver_mut().start_scan(scan_config, blocking)
    }

    /// As per [`WifiDriver::stop_scan()`].
    pub fn stop_scan(&mut self) -> Result<(), EspError> {
        self.driver_mut().stop_scan()
    }

    /// As per [`WifiDriver::get_scan_result_n()`].
    pub fn get_scan_result_n<const N: usize>(
        &mut self,
    ) -> Result<(heapless::Vec<AccessPointInfo, N>, usize), EspError> {
        self.driver_mut().get_scan_result_n()
    }

    /// As per [`WifiDriver::get_scan_result()`].
    #[cfg(feature = "alloc")]
    pub fn get_scan_result(&mut self) -> Result<alloc::vec::Vec<AccessPointInfo>, EspError> {
        self.driver_mut().get_scan_result()
    }

    /// As per [`WifiDriver::start_wps()`]
    pub fn start_wps(&mut self, config: &WpsConfig) -> Result<(), EspError> {
        self.driver_mut().start_wps(config)
    }

    pub fn stop_wps(&mut self) -> Result<WpsStatus, EspError> {
        self.driver_mut().stop_wps()
    }

    pub fn is_wps_finished(&self) -> Result<bool, EspError> {
        self.driver().is_wps_finished()
    }

    /// As per [`WifiDriver::get_mac()`].
    pub fn get_mac(&self, interface: WifiDeviceId) -> Result<[u8; 6], EspError> {
        self.driver().get_mac(interface)
    }

    /// As per [`WifiDriver::set_mac()`].
    pub fn set_mac(&mut self, interface: WifiDeviceId, mac: [u8; 6]) -> Result<(), EspError> {
        self.driver_mut().set_mac(interface, mac)
    }

    fn attach_netif(&mut self) -> Result<(), EspError> {
        let _ = self.driver.stop();

        esp!(unsafe { esp_netif_attach_wifi_ap(self.ap_netif.handle()) })?;
        esp!(unsafe { esp_wifi_set_default_wifi_ap_handlers() })?;

        esp!(unsafe { esp_netif_attach_wifi_station(self.sta_netif.handle()) })?;
        esp!(unsafe { esp_wifi_set_default_wifi_sta_handlers() })?;

        Ok(())
    }

    fn detach_netif(&mut self) -> Result<(), EspError> {
        let _ = self.driver.stop();

        esp!(unsafe {
            esp_wifi_clear_default_wifi_driver_and_handlers(
                self.ap_netif.handle() as *mut ffi::c_void
            )
        })?;

        esp!(unsafe {
            esp_wifi_clear_default_wifi_driver_and_handlers(
                self.sta_netif.handle() as *mut ffi::c_void
            )
        })?;

        Ok(())
    }
}

#[cfg(esp_idf_comp_esp_netif_enabled)]
impl<'d> Drop for EspWifi<'d> {
    fn drop(&mut self) {
        self.detach_netif().unwrap();

        info!("EspWifi dropped");
    }
}

#[cfg(esp_idf_comp_esp_netif_enabled)]
unsafe impl<'d> Send for EspWifi<'d> {}

#[cfg(esp_idf_comp_esp_netif_enabled)]
impl<'d> NonBlocking for EspWifi<'d> {
    fn is_scan_done(&self) -> Result<bool, EspError> {
        EspWifi::is_scan_done(self)
    }

    fn start_scan(
        &mut self,
        scan_config: &config::ScanConfig,
        blocking: bool,
    ) -> Result<(), EspError> {
        EspWifi::start_scan(self, scan_config, blocking)
    }

    fn stop_scan(&mut self) -> Result<(), EspError> {
        EspWifi::stop_scan(self)
    }

    fn get_scan_result_n<const N: usize>(
        &mut self,
    ) -> Result<(heapless::Vec<AccessPointInfo, N>, usize), EspError> {
        EspWifi::get_scan_result_n(self)
    }

    #[cfg(feature = "alloc")]
    fn get_scan_result(&mut self) -> Result<alloc::vec::Vec<AccessPointInfo>, EspError> {
        EspWifi::get_scan_result(self)
    }

    fn start_wps(&mut self, config: &WpsConfig) -> Result<(), EspError> {
        EspWifi::start_wps(self, config)
    }

    fn stop_wps(&mut self) -> Result<WpsStatus, EspError> {
        EspWifi::stop_wps(self)
    }

    fn is_wps_finished(&self) -> Result<bool, EspError> {
        EspWifi::is_wps_finished(self)
    }
}

#[cfg(esp_idf_comp_esp_netif_enabled)]
impl<'d> Wifi for EspWifi<'d> {
    type Error = EspError;

    fn get_capabilities(&self) -> Result<EnumSet<Capability>, Self::Error> {
        EspWifi::get_capabilities(self)
    }

    fn is_started(&self) -> Result<bool, Self::Error> {
        EspWifi::is_started(self)
    }

    fn is_connected(&self) -> Result<bool, Self::Error> {
        EspWifi::is_connected(self)
    }

    fn get_configuration(&self) -> Result<Configuration, Self::Error> {
        EspWifi::get_configuration(self)
    }

    fn set_configuration(&mut self, conf: &Configuration) -> Result<(), Self::Error> {
        EspWifi::set_configuration(self, conf)
    }

    fn start(&mut self) -> Result<(), Self::Error> {
        EspWifi::start(self)
    }

    fn stop(&mut self) -> Result<(), Self::Error> {
        EspWifi::stop(self)
    }

    fn connect(&mut self) -> Result<(), Self::Error> {
        EspWifi::connect(self)
    }

    fn disconnect(&mut self) -> Result<(), Self::Error> {
        EspWifi::disconnect(self)
    }

    fn scan_n<const N: usize>(
        &mut self,
    ) -> Result<(heapless::Vec<AccessPointInfo, N>, usize), Self::Error> {
        EspWifi::scan_n(self)
    }

    fn scan(&mut self) -> Result<alloc::vec::Vec<AccessPointInfo>, Self::Error> {
        EspWifi::scan(self)
    }
}

#[cfg(esp_idf_comp_esp_netif_enabled)]
impl<'d> NetifStatus for EspWifi<'d> {
    fn is_up(&self) -> Result<bool, EspError> {
        EspWifi::is_up(self)
    }
}

#[derive(Clone, Debug, Eq, PartialEq)]
pub struct WpsCredentials {
    pub ssid: heapless::String<32>,
    pub passphrase: heapless::String<64>,
}

#[derive(Clone, Debug, Eq, PartialEq)]
pub enum WifiEvent {
    Ready,

    ScanDone,

    StaStarted,
    StaStopped,
    StaConnected,
    StaDisconnected,
    StaAuthmodeChanged,
    StaBssRssiLow,
    StaBeaconTimeout,
    StaWpsSuccess(alloc::vec::Vec<WpsCredentials>),
    StaWpsFailed,
    StaWpsTimeout,
    StaWpsPin(Option<u32>),
    StaWpsPbcOverlap,

    ApStarted,
    ApStopped,
    ApStaConnected,
    ApStaDisconnected,
    ApProbeRequestReceived,

    FtmReport,
    ActionTxStatus,
    RocDone,
}

impl EspTypedEventSource for WifiEvent {
    fn source() -> *const ffi::c_char {
        unsafe { WIFI_EVENT }
    }
}

impl EspTypedEventDeserializer<WifiEvent> for WifiEvent {
    #[allow(non_upper_case_globals, non_snake_case)]
    fn deserialize<R>(
        data: &crate::eventloop::EspEventFetchData,
        f: &mut impl for<'a> FnMut(&'a WifiEvent) -> R,
    ) -> R {
        let event_id = data.event_id as u32;

        let event = if event_id == wifi_event_t_WIFI_EVENT_WIFI_READY {
            WifiEvent::Ready
        } else if event_id == wifi_event_t_WIFI_EVENT_SCAN_DONE {
            WifiEvent::ScanDone
        } else if event_id == wifi_event_t_WIFI_EVENT_STA_START {
            WifiEvent::StaStarted
        } else if event_id == wifi_event_t_WIFI_EVENT_STA_STOP {
            WifiEvent::StaStopped
        } else if event_id == wifi_event_t_WIFI_EVENT_STA_CONNECTED {
            WifiEvent::StaConnected
        } else if event_id == wifi_event_t_WIFI_EVENT_STA_DISCONNECTED {
            WifiEvent::StaDisconnected
        } else if event_id == wifi_event_t_WIFI_EVENT_STA_AUTHMODE_CHANGE {
            WifiEvent::StaAuthmodeChanged
        } else if event_id == wifi_event_t_WIFI_EVENT_STA_WPS_ER_SUCCESS {
            let payload =
                unsafe { (data.payload as *const wifi_event_sta_wps_er_success_t).as_ref() };
            let credentials = if let Some(payload) = payload {
                let mut credentials = alloc::vec::Vec::with_capacity(payload.ap_cred_cnt.into());
                for i in 0..payload.ap_cred_cnt {
                    let creds = &payload.ap_cred[i as usize];

                    let Ok(ssid) = from_cstr_fallible(&creds.ssid) else {
                        log::warn!("Received a non-UTF-8 SSID via WPS");
                        continue;
                    };

                    let Ok(passphrase) = from_cstr_fallible(&creds.passphrase) else {
                        log::warn!("Received a non-UTF-8 passphrase via WPS");
                        continue;
                    };

                    let creds = WpsCredentials {
                        ssid: ssid.try_into().unwrap(),
                        passphrase: passphrase.try_into().unwrap(),
                    };
                    credentials.push(creds);
                }
                credentials
            } else {
                alloc::vec::Vec::new()
            };
            WifiEvent::StaWpsSuccess(credentials)
        } else if event_id == wifi_event_t_WIFI_EVENT_STA_WPS_ER_FAILED {
            WifiEvent::StaWpsFailed
        } else if event_id == wifi_event_t_WIFI_EVENT_STA_WPS_ER_TIMEOUT {
            WifiEvent::StaWpsTimeout
        } else if event_id == wifi_event_t_WIFI_EVENT_STA_WPS_ER_PIN {
            let payload = unsafe { (data.payload as *const wifi_event_sta_wps_er_pin_t).as_ref() };
            let pin = payload
                .and_then(|x| core::str::from_utf8(&x.pin_code).ok())
                .and_then(|x| x.parse().ok());
            WifiEvent::StaWpsPin(pin)
        } else if event_id == wifi_event_t_WIFI_EVENT_STA_WPS_ER_PBC_OVERLAP {
            WifiEvent::StaWpsPbcOverlap
        } else if event_id == wifi_event_t_WIFI_EVENT_AP_START {
            WifiEvent::ApStarted
        } else if event_id == wifi_event_t_WIFI_EVENT_AP_STOP {
            WifiEvent::ApStopped
        } else if event_id == wifi_event_t_WIFI_EVENT_AP_STACONNECTED {
            WifiEvent::ApStaConnected
        } else if event_id == wifi_event_t_WIFI_EVENT_AP_STADISCONNECTED {
            WifiEvent::ApStaDisconnected
        } else if event_id == wifi_event_t_WIFI_EVENT_AP_PROBEREQRECVED {
            WifiEvent::ApProbeRequestReceived
        } else if event_id == wifi_event_t_WIFI_EVENT_FTM_REPORT {
            WifiEvent::FtmReport
        } else if event_id == wifi_event_t_WIFI_EVENT_STA_BSS_RSSI_LOW {
            WifiEvent::StaBssRssiLow
        } else if event_id == wifi_event_t_WIFI_EVENT_ACTION_TX_STATUS {
            WifiEvent::ActionTxStatus
        } else if event_id == wifi_event_t_WIFI_EVENT_STA_BEACON_TIMEOUT {
            WifiEvent::StaBeaconTimeout
        } else if event_id == wifi_event_t_WIFI_EVENT_ROC_DONE {
            WifiEvent::RocDone
        } else {
            panic!("Unknown event ID: {}", event_id);
        };

        f(&event)
    }
}

const CONNECT_TIMEOUT: Duration = Duration::from_secs(15);
const WPS_TIMEOUT: Duration = Duration::from_secs(120);

fn matches_wifi_event(event: &WifiEvent) -> bool {
    matches!(
        event,
        WifiEvent::ApStarted
            | WifiEvent::ApStopped
            | WifiEvent::StaStarted
            | WifiEvent::StaStopped
            | WifiEvent::StaConnected
            | WifiEvent::StaDisconnected
            | WifiEvent::StaWpsSuccess(_)
            | WifiEvent::StaWpsFailed
            | WifiEvent::StaWpsTimeout
            | WifiEvent::StaWpsPin(_)
            | WifiEvent::StaWpsPbcOverlap
            | WifiEvent::ScanDone
    )
}

/// Wraps a [`WifiDriver`] or [`EspWifi`], and offers strictly synchronous (blocking)
/// function calls for their functionality.
// TODO: add an example about wrapping an existing instance of wifidriver/espwifi,
// as well as using that instance once the BlockingWifi drops it.
pub struct BlockingWifi<T> {
    wifi: T,
    event_loop: crate::eventloop::EspSystemEventLoop,
}

impl<T> BlockingWifi<T>
where
    T: Wifi<Error = EspError> + NonBlocking,
{
    pub fn wrap(wifi: T, event_loop: EspSystemEventLoop) -> Result<Self, EspError> {
        Ok(Self { wifi, event_loop })
    }

    /// Returns the underlying [`WifiDriver`] or [`EspWifi`]
    pub fn wifi(&self) -> &T {
        &self.wifi
    }

    /// Returns the underlying [`WifiDriver`] or [`EspWifi`], as mutable
    pub fn wifi_mut(&mut self) -> &mut T {
        &mut self.wifi
    }

    /// As per [`WifiDriver::get_capabilities()`]
    pub fn get_capabilities(&self) -> Result<EnumSet<Capability>, EspError> {
        self.wifi.get_capabilities()
    }

    /// As per [`WifiDriver::get_configuration()`]
    pub fn get_configuration(&self) -> Result<Configuration, EspError> {
        self.wifi.get_configuration()
    }

    /// As per [`WifiDriver::set_configuration()`]
    pub fn set_configuration(&mut self, conf: &Configuration) -> Result<(), EspError> {
        self.wifi.set_configuration(conf)
    }

    /// As per [`WifiDriver::is_started()`]
    pub fn is_started(&self) -> Result<bool, EspError> {
        self.wifi.is_started()
    }

    /// As per [`WifiDriver::is_connected()`]
    pub fn is_connected(&self) -> Result<bool, EspError> {
        self.wifi.is_connected()
    }

    /// As per [`WifiDriver::start()`], but as a blocking call that returns
    /// once the wifi driver has started.
    pub fn start(&mut self) -> Result<(), EspError> {
        self.wifi.start()?;
        self.wifi_wait_while(|| self.wifi.is_started().map(|s| !s), None)
    }

    /// As per [`WifiDriver::stop()`], but as a blocking call that returns
    /// once the wifi driver has stopped.
    pub fn stop(&mut self) -> Result<(), EspError> {
        self.wifi.stop()?;
        self.wifi_wait_while(|| self.wifi.is_started(), None)
    }

    /// As per [`WifiDriver::connect()`], but as a blocking call that returns
    /// once the wifi driver is connected.
    pub fn connect(&mut self) -> Result<(), EspError> {
        self.wifi.connect()?;
        self.wifi_wait_while(
            || self.wifi.is_connected().map(|s| !s),
            Some(CONNECT_TIMEOUT),
        )
    }

    /// As per [`WifiDriver::disconnect()`], but as a blocking call that returns
    /// once the wifi driver has disconnected.
    pub fn disconnect(&mut self) -> Result<(), EspError> {
        self.wifi.disconnect()?;
        self.wifi_wait_while(|| self.wifi.is_connected(), None)
    }

    /// As per [`WifiDriver::scan_n()`]
    pub fn scan_n<const N: usize>(
        &mut self,
    ) -> Result<(heapless::Vec<AccessPointInfo, N>, usize), EspError> {
        self.wifi.scan_n()
    }

    /// As per [`WifiDriver::scan()`]
    #[cfg(feature = "alloc")]
    pub fn scan(&mut self) -> Result<alloc::vec::Vec<AccessPointInfo>, EspError> {
        self.wifi.scan()
    }

    /// Performs a blocking wait until certain condition provided by the user
    /// in the form of a `matcher` callback becomes false. Most often than not
    /// that condition would be related to the state of the Wifi driver. In
    /// other words, whether the driver is started, stopped, (dis)connected and
    /// so on.
    ///
    /// Note that the waiting is not done internally using busy-looping and/or
    /// timeouts. Rather, the condition (`matcher`) is evaluated initially, and
    /// if it returns `true`, it is re-evaluated each time the ESP IDF C Wifi
    /// driver posts a Wifi event on the system event loop. The reasoning behind
    /// this is that changes to the state of the Wifi driver are always
    /// accompanied by posting Wifi events.
    pub fn wifi_wait_while<F: Fn() -> Result<bool, EspError>>(
        &self,
        matcher: F,
        timeout: Option<Duration>,
    ) -> Result<(), EspError> {
        let wait = Wait::<WifiEvent, _>::new(&self.event_loop, matches_wifi_event)?;

        wait.wait_while(matcher, timeout)
    }

    /// Start WPS and perform a blocking wait until it connects, fails or times
    /// out. A [`WpsStatus`] is returned that contains the success status of the
    /// WPS connection. When the credentials of only one access point are
    /// received, the WiFi driver configuration will automatically be set to
    /// that access point. If multiple credentials were received, a
    /// `WpsStatus::Success` will be returned with a vector containing those
    /// credentials. The caller must then handle those credentials and set the
    /// configuration manually.
    pub fn start_wps(&mut self, config: &WpsConfig) -> Result<WpsStatus, EspError> {
        self.wifi.start_wps(config)?;
        self.wifi_wait_while(
            || self.wifi.is_wps_finished().map(|x| !x),
            Some(WPS_TIMEOUT),
        )?;
        Ok(self.wifi.stop_wps().unwrap_or(WpsStatus::Timeout))
    }
}

#[cfg(esp_idf_comp_esp_netif_enabled)]
impl<T> BlockingWifi<T>
where
    T: NetifStatus,
{
    /// As per [`EspWifi::is_up()`].
    pub fn is_up(&self) -> Result<bool, EspError> {
        self.wifi.is_up()
    }

    /// Waits until the underlaying network interface is up.
    pub fn wait_netif_up(&self) -> Result<(), EspError> {
        self.ip_wait_while(|| self.wifi.is_up().map(|s| !s), Some(CONNECT_TIMEOUT))
    }

    /// As [`BlockingWifi::wifi_wait_while()`], but for `EspWifi` events
    /// related to the IP layer, instead of `WifiDriver` events on the data link layer.
    pub fn ip_wait_while<F: Fn() -> Result<bool, EspError>>(
        &self,
        matcher: F,
        timeout: Option<core::time::Duration>,
    ) -> Result<(), EspError> {
        let wait = crate::eventloop::Wait::<IpEvent, _>::new(&self.event_loop, |_| true)?;

        wait.wait_while(matcher, timeout)
    }
}

impl<T> Wifi for BlockingWifi<T>
where
    T: Wifi<Error = EspError> + NonBlocking,
{
    type Error = EspError;

    fn get_capabilities(&self) -> Result<EnumSet<Capability>, Self::Error> {
        BlockingWifi::get_capabilities(self)
    }

    fn get_configuration(&self) -> Result<Configuration, Self::Error> {
        BlockingWifi::get_configuration(self)
    }

    fn set_configuration(&mut self, conf: &Configuration) -> Result<(), Self::Error> {
        BlockingWifi::set_configuration(self, conf)
    }

    fn is_started(&self) -> Result<bool, Self::Error> {
        BlockingWifi::is_started(self)
    }

    fn is_connected(&self) -> Result<bool, Self::Error> {
        BlockingWifi::is_connected(self)
    }

    fn start(&mut self) -> Result<(), Self::Error> {
        BlockingWifi::start(self)
    }

    fn stop(&mut self) -> Result<(), Self::Error> {
        BlockingWifi::stop(self)
    }

    fn connect(&mut self) -> Result<(), Self::Error> {
        BlockingWifi::connect(self)
    }

    fn disconnect(&mut self) -> Result<(), Self::Error> {
        BlockingWifi::disconnect(self)
    }

    fn scan_n<const N: usize>(
        &mut self,
    ) -> Result<(heapless::Vec<AccessPointInfo, N>, usize), Self::Error> {
        BlockingWifi::scan_n(self)
    }

    #[cfg(feature = "alloc")]
    fn scan(&mut self) -> Result<alloc::vec::Vec<AccessPointInfo>, Self::Error> {
        BlockingWifi::scan(self)
    }
}

#[cfg(esp_idf_comp_esp_netif_enabled)]
impl<T> NetifStatus for BlockingWifi<T>
where
    T: NetifStatus,
{
    fn is_up(&self) -> Result<bool, EspError> {
        BlockingWifi::is_up(self)
    }
}

/// Wraps a [`WifiDriver`] or [`EspWifi`], and offers strictly `async`
/// (non-blocking) function calls for their functionality.
#[cfg(all(feature = "alloc", esp_idf_comp_esp_timer_enabled))]
pub struct AsyncWifi<T> {
    wifi: T,
    event_loop: crate::eventloop::EspSystemEventLoop,
    timer_service: crate::timer::EspTaskTimerService,
}

#[cfg(all(feature = "alloc", esp_idf_comp_esp_timer_enabled))]
impl<T> AsyncWifi<T>
where
    T: Wifi<Error = EspError> + NonBlocking,
{
    pub fn wrap(
        wifi: T,
        event_loop: EspSystemEventLoop,
        timer_service: EspTaskTimerService,
    ) -> Result<Self, EspError> {
        Ok(Self {
            wifi,
            event_loop,
            timer_service,
        })
    }

    /// Returns the underlying [`WifiDriver`] or [`EspWifi`]
    pub fn wifi(&self) -> &T {
        &self.wifi
    }

    /// Returns the underlying [`WifiDriver`] or [`EspWifi`], as mutable
    pub fn wifi_mut(&mut self) -> &mut T {
        &mut self.wifi
    }

    /// As per [`WifiDriver::get_capabilities()`]
    pub fn get_capabilities(&self) -> Result<EnumSet<Capability>, EspError> {
        self.wifi.get_capabilities()
    }

    /// As per [`WifiDriver::get_configuration()`]
    pub fn get_configuration(&self) -> Result<Configuration, EspError> {
        self.wifi.get_configuration()
    }

    /// As per [`WifiDriver::set_configuration()`]
    pub fn set_configuration(&mut self, conf: &Configuration) -> Result<(), EspError> {
        self.wifi.set_configuration(conf)
    }

    /// As per [`WifiDriver::is_started()`]
    pub fn is_started(&self) -> Result<bool, EspError> {
        self.wifi.is_started()
    }

    /// As per [`WifiDriver::is_connected()`]
    pub fn is_connected(&self) -> Result<bool, EspError> {
        self.wifi.is_connected()
    }

    /// As per [`WifiDriver::start()`], but as an async call that awaits until
    /// the wifi driver has started.
    pub async fn start(&mut self) -> Result<(), EspError> {
        self.wifi.start()?;
        self.wifi_wait(|this| this.wifi.is_started().map(|s| !s), None)
            .await
    }

    /// As per [`WifiDriver::stop()`], but as an async call that awaits until
    /// the wifi driver has stopped.
    pub async fn stop(&mut self) -> Result<(), EspError> {
        self.wifi.stop()?;
        self.wifi_wait(|this| this.wifi.is_started(), None).await
    }

    /// As per [`WifiDriver::connect()`], but as an async call that awaits until
    /// the wifi driver has connected.
    pub async fn connect(&mut self) -> Result<(), EspError> {
        self.wifi.connect()?;
        self.wifi_wait(
            |this| this.wifi.is_connected().map(|s| !s),
            Some(CONNECT_TIMEOUT),
        )
        .await
    }

    /// As per [`WifiDriver::disconnect()`], but as an async call that awaits until
    /// the wifi driver has disconnected.
    pub async fn disconnect(&mut self) -> Result<(), EspError> {
        self.wifi.disconnect()?;
        self.wifi_wait(|this| this.wifi.is_connected(), None).await
    }

    /// As per [`WifiDriver::start_scan()`] plus [`WifiDriver::get_scan_result_n()`],
    /// as an async call that awaits until the scan is complete.
    pub async fn scan_n<const N: usize>(
        &mut self,
    ) -> Result<(heapless::Vec<AccessPointInfo, N>, usize), EspError> {
        self.wifi.start_scan(&Default::default(), false)?;

        self.wifi_wait(|this| this.wifi.is_scan_done().map(|s| !s), None)
            .await?;

        self.wifi.get_scan_result_n()
    }

    /// As per [`WifiDriver::start_scan()`] plus [`WifiDriver::get_scan_result()`],
    /// as an async call that awaits until the scan is complete.
    #[cfg(feature = "alloc")]
    pub async fn scan(&mut self) -> Result<alloc::vec::Vec<AccessPointInfo>, EspError> {
        self.wifi.start_scan(&Default::default(), false)?;

        self.wifi_wait(|this| this.wifi.is_scan_done().map(|s| !s), None)
            .await?;

        self.wifi.get_scan_result()
    }

    /// Awaits for a certain condition provided by the user in the form of a
    /// `matcher` callback to become false. Most often than not that condition
    /// would be related to the state of the Wifi driver. In other words,
    /// whether the driver is started, stopped, (dis)connected and so on.
    ///
    /// Note that the waiting is not done internally using busy-looping and/or
    /// timeouts. Rather, the condition (`matcher`) is evaluated initially, and
    /// if it returns `true`, it is re-evaluated each time the ESP IDF C Wifi
    /// driver posts a Wifi event on the system event loop. The reasoning behind
    /// this is that changes to the state of the Wifi driver are always
    /// accompanied by posting Wifi events.
    pub async fn wifi_wait<F: FnMut(&mut Self) -> Result<bool, EspError>>(
        &mut self,
        mut matcher: F,
        timeout: Option<Duration>,
    ) -> Result<(), EspError> {
        use embedded_svc::utils::asyncify::event_bus::AsyncEventBus;
        use embedded_svc::utils::asyncify::timer::AsyncTimerService;

        let event_loop = AsyncEventBus::new((), self.event_loop.clone());
        let timer_service = AsyncTimerService::new(self.timer_service.clone());

        let mut wait = crate::eventloop::AsyncWait::<WifiEvent, _>::new(event_loop, timer_service)?;

        wait.wait_while(|| matcher(self), timeout).await
    }

    /// Start WPS and perform a wait asynchronously until it connects, fails or
    /// times out. A [`WpsStatus`] is returned that contains the success status
    /// of the WPS connection. When the credentials of only one access point are
    /// received, the WiFi driver configuration will automatically be set to
    /// that access point. If multiple credentials were received, a
    /// `WpsStatus::Success` will be returned with a vector containing those
    /// credentials. The caller must then handle those credentials and set the
    /// configuration manually.
    pub async fn start_wps(&mut self, config: &WpsConfig<'_>) -> Result<WpsStatus, EspError> {
        self.wifi.start_wps(config)?;
        self.wifi_wait(
            |this| this.wifi.is_wps_finished().map(|x| !x),
            Some(WPS_TIMEOUT),
        )
        .await?;
        Ok(self.wifi.stop_wps().unwrap_or(WpsStatus::Timeout))
    }
}

#[cfg(all(feature = "alloc", esp_idf_comp_esp_timer_enabled))]
#[cfg(esp_idf_comp_esp_netif_enabled)]
impl<T> AsyncWifi<T>
where
    T: NetifStatus,
{
    /// As per [`EspWifi::is_up()`].
    pub fn is_up(&self) -> Result<bool, EspError> {
        self.wifi.is_up()
    }

    /// Waits until the underlaying network interface is up.
    pub async fn wait_netif_up(&mut self) -> Result<(), EspError> {
        self.ip_wait_while(|this| this.wifi.is_up().map(|s| !s), Some(CONNECT_TIMEOUT))
            .await
    }

    /// As [`AsyncWifi::wifi_wait()`], but for `EspWifi` events related to the
    /// IP layer, instead of `WifiDriver` events on the data link layer.
    pub async fn ip_wait_while<F: FnMut(&mut Self) -> Result<bool, EspError>>(
        &mut self,
        mut matcher: F,
        timeout: Option<core::time::Duration>,
    ) -> Result<(), EspError> {
        use embedded_svc::utils::asyncify::event_bus::AsyncEventBus;
        use embedded_svc::utils::asyncify::timer::AsyncTimerService;

        let event_loop = AsyncEventBus::new((), self.event_loop.clone());
        let timer_service = AsyncTimerService::new(self.timer_service.clone());

        let mut wait = crate::eventloop::AsyncWait::<IpEvent, _>::new(event_loop, timer_service)?;

        wait.wait_while(|| matcher(self), timeout).await
    }
}

#[cfg(all(feature = "alloc", esp_idf_comp_esp_timer_enabled))]
impl<T> embedded_svc::wifi::asynch::Wifi for AsyncWifi<T>
where
    T: Wifi<Error = EspError> + NonBlocking,
{
    type Error = T::Error;

    async fn get_capabilities(&self) -> Result<EnumSet<Capability>, Self::Error> {
        AsyncWifi::get_capabilities(self)
    }

    async fn get_configuration(&self) -> Result<Configuration, Self::Error> {
        AsyncWifi::get_configuration(self)
    }

    async fn set_configuration(&mut self, conf: &Configuration) -> Result<(), Self::Error> {
        AsyncWifi::set_configuration(self, conf)
    }

    async fn start(&mut self) -> Result<(), Self::Error> {
        AsyncWifi::start(self).await
    }

    async fn stop(&mut self) -> Result<(), Self::Error> {
        AsyncWifi::stop(self).await
    }

    async fn connect(&mut self) -> Result<(), Self::Error> {
        AsyncWifi::connect(self).await
    }

    async fn disconnect(&mut self) -> Result<(), Self::Error> {
        AsyncWifi::disconnect(self).await
    }

    async fn is_started(&self) -> Result<bool, Self::Error> {
        AsyncWifi::is_started(self)
    }

    async fn is_connected(&self) -> Result<bool, Self::Error> {
        AsyncWifi::is_connected(self)
    }

    async fn scan_n<const N: usize>(
        &mut self,
    ) -> Result<(heapless::Vec<AccessPointInfo, N>, usize), Self::Error> {
        AsyncWifi::scan_n(self).await
    }

    #[cfg(feature = "alloc")]
    async fn scan(&mut self) -> Result<alloc::vec::Vec<AccessPointInfo>, Self::Error> {
        AsyncWifi::scan(self).await
    }
}

#[cfg(esp_idf_comp_esp_netif_enabled)]
impl<'d> crate::netif::asynch::NetifStatus for EspWifi<'d> {
    async fn is_up(&self) -> Result<bool, EspError> {
        EspWifi::is_up(self)
    }
}

#[cfg(all(feature = "alloc", esp_idf_comp_esp_timer_enabled))]
#[cfg(esp_idf_comp_esp_netif_enabled)]
impl<T> crate::netif::asynch::NetifStatus for AsyncWifi<T>
where
    T: NetifStatus,
{
    async fn is_up(&self) -> Result<bool, EspError> {
        AsyncWifi::is_up(self)
    }
}

pub struct WpsConfig<'a> {
    pub wps_type: WpsType,
    pub factory_info: WpsFactoryInfo<'a>,
}

impl TryFrom<&WpsConfig<'_>> for Newtype<esp_wps_config_t> {
    type Error = EspError;

    fn try_from(config: &WpsConfig<'_>) -> Result<Self, Self::Error> {
        let factory_info = Newtype::<wps_factory_information_t>::try_from(&config.factory_info)?.0;
        Ok(Newtype(esp_wps_config_t {
            wps_type: config.wps_type.as_raw_type(),
            factory_info,
            #[cfg(not(esp_idf_version_major = "4"))]
            pin: config.wps_type.as_pin(),
        }))
    }
}

pub struct WpsFactoryInfo<'a> {
    pub manufacturer: &'a str,
    pub model_number: &'a str,
    pub model_name: &'a str,
    pub device_name: &'a str,
}

impl TryFrom<&WpsFactoryInfo<'_>> for Newtype<wps_factory_information_t> {
    type Error = EspError;

    fn try_from(info: &WpsFactoryInfo<'_>) -> Result<Self, Self::Error> {
        let mut result = Newtype(wps_factory_information_t {
            manufacturer: [0; 65],
            model_number: [0; 33],
            model_name: [0; 33],
            device_name: [0; 33],
        });

        set_str(
            c_char_to_u8_slice_mut(&mut result.0.manufacturer),
            info.manufacturer,
        )?;
        set_str(
            c_char_to_u8_slice_mut(&mut result.0.model_number),
            info.model_number,
        )?;
        set_str(
            c_char_to_u8_slice_mut(&mut result.0.model_name),
            info.model_name,
        )?;
        set_str(
            c_char_to_u8_slice_mut(&mut result.0.device_name),
            info.device_name,
        )?;

        Ok(result)
    }
}

pub enum WpsType {
    Pbc,
    Pin(u32),
}

impl WpsType {
    fn as_raw_type(&self) -> wps_type_t {
        match self {
            WpsType::Pbc => wps_type_WPS_TYPE_PBC,
            WpsType::Pin(_) => wps_type_WPS_TYPE_PIN,
        }
    }

    #[cfg(not(esp_idf_version_major = "4"))]
    fn as_pin(&self) -> [ffi::c_char; 9] {
        match self {
            WpsType::Pbc => [0; 9],
            WpsType::Pin(pin) => {
                let mut result = [0; 9];
                let mut pin = *pin;
                let mut rem: u32;
                for i in 0..8 {
                    rem = pin % 10;
                    pin /= 10;
                    result[7 - i] = (rem as ffi::c_char) + 48;
                }
                result
            }
        }
    }
}

#[derive(Debug)]
pub enum WpsStatus {
    SuccessConnected,
    SuccessMultipleAccessPoints(alloc::vec::Vec<WpsCredentials>),
    Failure,
    Timeout,
    Pin(Option<u32>),
    PbcOverlap,
}

impl TryFrom<&WifiEvent> for WpsStatus {
    type Error = EspError;

    fn try_from(event: &WifiEvent) -> Result<Self, Self::Error> {
        match event {
            WifiEvent::StaWpsSuccess(credentials) => {
                if credentials.is_empty() {
                    Ok(WpsStatus::SuccessConnected)
                } else {
                    Ok(WpsStatus::SuccessMultipleAccessPoints(credentials.clone()))
                }
            }
            WifiEvent::StaWpsFailed => Ok(WpsStatus::Failure),
            WifiEvent::StaWpsTimeout => Ok(WpsStatus::Timeout),
            WifiEvent::StaWpsPin(pin) => Ok(WpsStatus::Pin(*pin)),
            WifiEvent::StaWpsPbcOverlap => Ok(WpsStatus::PbcOverlap),
            _ => Err(EspError::from_infallible::<ESP_ERR_INVALID_ARG>()),
        }
    }
}<|MERGE_RESOLUTION|>--- conflicted
+++ resolved
@@ -530,9 +530,6 @@
             wifi_task_core_id: WIFI_TASK_CORE_ID as _,
             beacon_max_len: WIFI_SOFTAP_BEACON_MAX_LEN as _,
             mgmt_sbuf_num: WIFI_MGMT_SBUF_NUM as _,
-<<<<<<< HEAD
-            #[cfg(esp_idf_version_major = "4")]
-=======
             #[cfg(any(
                 esp_idf_version_major = "4",
                 all(esp_idf_version_major = "5", esp_idf_version_minor = "0"),
@@ -540,7 +537,6 @@
                 esp_idf_version_full = "5.1.1",
                 esp_idf_version_full = "5.1.2"
             ))]
->>>>>>> 0cc687be
             feature_caps: unsafe { g_wifi_feature_caps },
             #[cfg(not(any(
                 esp_idf_version_major = "4",
