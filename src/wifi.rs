//! WiFi support
use core::marker::PhantomData;
use core::str::Utf8Error;
use core::time::Duration;
use core::{cmp, ffi, fmt};

extern crate alloc;
use alloc::boxed::Box;
use alloc::sync::Arc;

use ::log::*;

use enumset::*;

use embedded_svc::wifi::Wifi;

use crate::hal::modem::WifiModemPeripheral;
use crate::hal::peripheral::Peripheral;

use crate::sys::*;

use crate::eventloop::EspEventLoop;
use crate::eventloop::{
    EspEventDeserializer, EspEventSource, EspSubscription, EspSystemEventLoop, System, Wait,
};
use crate::handle::RawHandle;
#[cfg(esp_idf_comp_esp_netif_enabled)]
use crate::netif::*;
use crate::nvs::EspDefaultNvsPartition;
use crate::private::common::*;
use crate::private::cstr::*;
use crate::private::mutex;
#[cfg(all(feature = "alloc", esp_idf_comp_esp_timer_enabled))]
use crate::timer::EspTaskTimerService;

pub use embedded_svc::wifi::{
    AccessPointConfiguration, AccessPointInfo, AuthMethod, Capability, ClientConfiguration,
    Configuration, Protocol, SecondaryChannel,
};

pub mod config {
    use core::time::Duration;

    use crate::sys::*;

    #[derive(Clone, Debug, PartialEq, Eq)]
    pub enum ScanType {
        Active { min: Duration, max: Duration },
        Passive(Duration),
    }

    impl ScanType {
        pub const fn new() -> Self {
            Self::Active {
                min: Duration::from_secs(0),
                max: Duration::from_secs(0),
            }
        }
    }

    impl Default for ScanType {
        fn default() -> Self {
            Self::new()
        }
    }

    #[derive(Clone, Debug, PartialEq, Eq)]
    pub struct ScanConfig {
        pub bssid: Option<[u8; 6]>,
        pub ssid: Option<heapless::String<32>>,
        pub channel: Option<u8>,
        pub scan_type: ScanType,
        pub show_hidden: bool,
    }

    impl ScanConfig {
        pub const fn new() -> Self {
            Self {
                bssid: None,
                ssid: None,
                channel: None,
                scan_type: ScanType::new(),
                show_hidden: false,
            }
        }
    }

    impl Default for ScanConfig {
        fn default() -> Self {
            Self::new()
        }
    }

    impl From<&ScanConfig> for wifi_scan_config_t {
        fn from(s: &ScanConfig) -> Self {
            #[allow(clippy::needless_update)]
            Self {
                bssid: s.bssid.map_or(core::ptr::null(), |v| v.as_ptr()) as *mut u8,
                ssid: s.ssid.as_ref().map_or(core::ptr::null(), |v| v.as_ptr()) as *mut u8,
                scan_time: wifi_scan_time_t {
                    active: wifi_active_scan_time_t {
                        min: match s.scan_type {
                            ScanType::Active { min, .. } => min.as_millis() as _,
                            _ => 0,
                        },
                        max: match s.scan_type {
                            ScanType::Active { max, .. } => max.as_millis() as _,
                            _ => 0,
                        },
                    },
                    passive: match s.scan_type {
                        ScanType::Passive(time) => time.as_millis() as _,
                        _ => 0,
                    },
                },
                channel: s.channel.unwrap_or_default(),
                scan_type: matches!(s.scan_type, ScanType::Active { .. }).into(),
                show_hidden: s.show_hidden,
                ..Default::default()
            }
        }
    }
}

impl From<AuthMethod> for Newtype<wifi_auth_mode_t> {
    fn from(method: AuthMethod) -> Self {
        Newtype(match method {
            AuthMethod::None => wifi_auth_mode_t_WIFI_AUTH_OPEN,
            AuthMethod::WEP => wifi_auth_mode_t_WIFI_AUTH_WEP,
            AuthMethod::WPA => wifi_auth_mode_t_WIFI_AUTH_WPA_PSK,
            AuthMethod::WPA2Personal => wifi_auth_mode_t_WIFI_AUTH_WPA2_PSK,
            AuthMethod::WPAWPA2Personal => wifi_auth_mode_t_WIFI_AUTH_WPA_WPA2_PSK,
            AuthMethod::WPA2Enterprise => wifi_auth_mode_t_WIFI_AUTH_WPA2_ENTERPRISE,
            AuthMethod::WPA3Personal => wifi_auth_mode_t_WIFI_AUTH_WPA3_PSK,
            AuthMethod::WPA2WPA3Personal => wifi_auth_mode_t_WIFI_AUTH_WPA2_WPA3_PSK,
            AuthMethod::WAPIPersonal => wifi_auth_mode_t_WIFI_AUTH_WAPI_PSK,
        })
    }
}

impl From<Newtype<wifi_auth_mode_t>> for Option<AuthMethod> {
    #[allow(non_upper_case_globals)]
    fn from(mode: Newtype<wifi_auth_mode_t>) -> Self {
        match mode.0 {
            wifi_auth_mode_t_WIFI_AUTH_OPEN => Some(AuthMethod::None),
            wifi_auth_mode_t_WIFI_AUTH_WEP => Some(AuthMethod::WEP),
            wifi_auth_mode_t_WIFI_AUTH_WPA_PSK => Some(AuthMethod::WPA),
            wifi_auth_mode_t_WIFI_AUTH_WPA2_PSK => Some(AuthMethod::WPA2Personal),
            wifi_auth_mode_t_WIFI_AUTH_WPA_WPA2_PSK => Some(AuthMethod::WPAWPA2Personal),
            wifi_auth_mode_t_WIFI_AUTH_WPA2_ENTERPRISE => Some(AuthMethod::WPA2Enterprise),
            wifi_auth_mode_t_WIFI_AUTH_WPA3_PSK => Some(AuthMethod::WPA3Personal),
            wifi_auth_mode_t_WIFI_AUTH_WPA2_WPA3_PSK => Some(AuthMethod::WPA2WPA3Personal),
            wifi_auth_mode_t_WIFI_AUTH_WAPI_PSK => Some(AuthMethod::WAPIPersonal),
            _ => None,
        }
    }
}

impl TryFrom<&ClientConfiguration> for Newtype<wifi_sta_config_t> {
    type Error = EspError;

    fn try_from(conf: &ClientConfiguration) -> Result<Self, Self::Error> {
        let bssid: [u8; 6] = match &conf.bssid {
            Some(bssid_ref) => *bssid_ref,
            None => [0; 6],
        };

        let mut result = wifi_sta_config_t {
            ssid: [0; 32],
            password: [0; 64],
            scan_method: wifi_scan_method_t_WIFI_ALL_CHANNEL_SCAN,
            bssid_set: conf.bssid.is_some(),
            bssid,
            channel: conf.channel.unwrap_or(0u8),
            listen_interval: 0,
            sort_method: wifi_sort_method_t_WIFI_CONNECT_AP_BY_SIGNAL,
            threshold: wifi_scan_threshold_t {
                rssi: -127,
                authmode: Newtype::<wifi_auth_mode_t>::from(conf.auth_method).0,
            },
            pmf_cfg: wifi_pmf_config_t {
                capable: false,
                required: false,
            },
            ..Default::default()
        };

        set_str(&mut result.ssid, conf.ssid.as_ref())?;
        set_str(&mut result.password, conf.password.as_ref())?;

        Ok(Newtype(result))
    }
}

impl From<Newtype<wifi_sta_config_t>> for ClientConfiguration {
    fn from(conf: Newtype<wifi_sta_config_t>) -> Self {
        Self {
            ssid: from_cstr(&conf.0.ssid).try_into().unwrap(),
            bssid: if conf.0.bssid_set {
                Some(conf.0.bssid)
            } else {
                None
            },
            auth_method: Option::<AuthMethod>::from(Newtype(conf.0.threshold.authmode)).unwrap(),
            password: from_cstr(&conf.0.password).try_into().unwrap(),
            channel: if conf.0.channel != 0 {
                Some(conf.0.channel)
            } else {
                None
            },
        }
    }
}

impl TryFrom<&AccessPointConfiguration> for Newtype<wifi_ap_config_t> {
    type Error = EspError;

    fn try_from(conf: &AccessPointConfiguration) -> Result<Self, Self::Error> {
        let mut result = wifi_ap_config_t {
            ssid: [0; 32],
            password: [0; 64],
            ssid_len: conf.ssid.len() as u8,
            channel: conf.channel,
            authmode: Newtype::<wifi_auth_mode_t>::from(conf.auth_method).0,
            ssid_hidden: u8::from(conf.ssid_hidden),
            max_connection: cmp::max(conf.max_connections, 16) as u8,
            beacon_interval: 100,
            ..Default::default()
        };

        set_str(&mut result.ssid, conf.ssid.as_ref())?;
        set_str(&mut result.password, conf.password.as_ref())?;

        Ok(Newtype(result))
    }
}

impl From<Newtype<wifi_ap_config_t>> for AccessPointConfiguration {
    fn from(conf: Newtype<wifi_ap_config_t>) -> Self {
        Self {
            ssid: if conf.0.ssid_len == 0 {
                from_cstr(&conf.0.ssid).try_into().unwrap()
            } else {
                unsafe {
                    core::str::from_utf8_unchecked(&conf.0.ssid[0..conf.0.ssid_len as usize])
                        .try_into()
                        .unwrap()
                }
            },
            ssid_hidden: conf.0.ssid_hidden != 0,
            channel: conf.0.channel,
            secondary_channel: None,
            auth_method: Option::<AuthMethod>::from(Newtype(conf.0.authmode)).unwrap(),
            protocols: EnumSet::<Protocol>::empty(), // TODO
            password: from_cstr(&conf.0.password).try_into().unwrap(),
            max_connections: conf.0.max_connection as u16,
        }
    }
}

impl TryFrom<Newtype<&wifi_ap_record_t>> for AccessPointInfo {
    type Error = Utf8Error;

    #[allow(non_upper_case_globals)]
    fn try_from(ap_info: Newtype<&wifi_ap_record_t>) -> Result<Self, Self::Error> {
        let a = ap_info.0;

        Ok(Self {
            ssid: from_cstr_fallible(&a.ssid)?.try_into().unwrap(),
            bssid: a.bssid,
            channel: a.primary,
            secondary_channel: match a.second {
                wifi_second_chan_t_WIFI_SECOND_CHAN_NONE => SecondaryChannel::None,
                wifi_second_chan_t_WIFI_SECOND_CHAN_ABOVE => SecondaryChannel::Above,
                wifi_second_chan_t_WIFI_SECOND_CHAN_BELOW => SecondaryChannel::Below,
                _ => panic!(),
            },
            signal_strength: a.rssi,
            protocols: EnumSet::<Protocol>::empty(), // TODO
            auth_method: Option::<AuthMethod>::from(Newtype::<wifi_auth_mode_t>(a.authmode)),
        })
    }
}

#[derive(Copy, Clone, Debug, Eq, PartialEq)]
pub enum WifiDeviceId {
    Ap,
    Sta,
}

impl From<WifiDeviceId> for wifi_interface_t {
    fn from(id: WifiDeviceId) -> Self {
        match id {
            WifiDeviceId::Ap => wifi_interface_t_WIFI_IF_AP,
            WifiDeviceId::Sta => wifi_interface_t_WIFI_IF_STA,
        }
    }
}

#[allow(non_upper_case_globals)]
impl From<wifi_interface_t> for WifiDeviceId {
    fn from(id: wifi_interface_t) -> Self {
        match id {
            wifi_interface_t_WIFI_IF_AP => WifiDeviceId::Ap,
            wifi_interface_t_WIFI_IF_STA => WifiDeviceId::Sta,
            _ => unreachable!(),
        }
    }
}

extern "C" {
    fn esp_wifi_internal_reg_rxcb(
        ifx: wifi_interface_t,
        rxcb: Option<
            unsafe extern "C" fn(
                buffer: *mut ffi::c_void,
                len: u16,
                eb: *mut ffi::c_void,
            ) -> esp_err_t,
        >,
    ) -> esp_err_t;

    fn esp_wifi_internal_free_rx_buffer(buffer: *mut ffi::c_void);

    fn esp_wifi_internal_tx(
        wifi_if: wifi_interface_t,
        buffer: *mut ffi::c_void,
        len: u16,
    ) -> esp_err_t;
}

#[allow(clippy::type_complexity)]
static mut RX_CALLBACK: Option<
    Box<dyn FnMut(WifiDeviceId, &[u8]) -> Result<(), EspError> + 'static>,
> = None;
#[allow(clippy::type_complexity)]
static mut TX_CALLBACK: Option<Box<dyn FnMut(WifiDeviceId, &[u8], bool) + 'static>> = None;

pub trait NonBlocking {
    fn is_scan_done(&self) -> Result<bool, EspError>;

    fn start_scan(
        &mut self,
        scan_config: &config::ScanConfig,
        blocking: bool,
    ) -> Result<(), EspError>;

    fn stop_scan(&mut self) -> Result<(), EspError>;

    fn get_scan_result_n<const N: usize>(
        &mut self,
    ) -> Result<(heapless::Vec<AccessPointInfo, N>, usize), EspError>;

    #[cfg(feature = "alloc")]
    fn get_scan_result(&mut self) -> Result<alloc::vec::Vec<AccessPointInfo>, EspError>;

    fn start_wps(&mut self, config: &WpsConfig) -> Result<(), EspError>;

    fn stop_wps(&mut self) -> Result<WpsStatus, EspError>;

    fn is_wps_finished(&self) -> Result<bool, EspError>;
}

impl<T> NonBlocking for &mut T
where
    T: NonBlocking,
{
    fn is_scan_done(&self) -> Result<bool, EspError> {
        (**self).is_scan_done()
    }

    fn start_scan(
        &mut self,
        scan_config: &config::ScanConfig,
        blocking: bool,
    ) -> Result<(), EspError> {
        (**self).start_scan(scan_config, blocking)
    }

    fn stop_scan(&mut self) -> Result<(), EspError> {
        (**self).stop_scan()
    }

    fn get_scan_result_n<const N: usize>(
        &mut self,
    ) -> Result<(heapless::Vec<AccessPointInfo, N>, usize), EspError> {
        (**self).get_scan_result_n()
    }

    #[cfg(feature = "alloc")]
    fn get_scan_result(&mut self) -> Result<alloc::vec::Vec<AccessPointInfo>, EspError> {
        (**self).get_scan_result()
    }

    fn start_wps(&mut self, config: &WpsConfig) -> Result<(), EspError> {
        (**self).start_wps(config)
    }

    fn stop_wps(&mut self) -> Result<WpsStatus, EspError> {
        (**self).stop_wps()
    }

    fn is_wps_finished(&self) -> Result<bool, EspError> {
        (**self).is_wps_finished()
    }
}

/// This struct provides a safe wrapper over the ESP IDF Wifi C driver. The driver
/// works on Layer 2 (Data Link) in the OSI model, in that it provides facilities
/// for sending and receiving ethernet packets over the WiFi radio.
///
/// For most use cases, utilizing `EspWifi` - which provides a networking (IP)
/// layer as well - should be preferred. Using `WifiDriver` directly is beneficial
/// only when one would like to utilize a custom, non-STD network stack like `smoltcp`.
pub struct WifiDriver<'d> {
    status: Arc<mutex::Mutex<WifiDriverStatus>>,
    _subscription: EspSubscription<'static, System>,
    #[cfg(all(feature = "alloc", esp_idf_comp_nvs_flash_enabled))]
    _nvs: Option<EspDefaultNvsPartition>,
    _p: PhantomData<&'d mut ()>,
}

#[derive(Clone, Debug)]
struct WifiDriverStatus {
    pub sta: WifiStaStatus,
    pub scan: WifiScanStatus,
    pub ap: WifiApStatus,
    pub wps: Option<WpsStatus>,
}

impl<'d> WifiDriver<'d> {
    #[cfg(all(feature = "alloc", esp_idf_comp_nvs_flash_enabled))]
    pub fn new<M: WifiModemPeripheral>(
        _modem: impl Peripheral<P = M> + 'd,
        sysloop: EspSystemEventLoop,
        nvs: Option<EspDefaultNvsPartition>,
    ) -> Result<Self, EspError> {
        Self::init(nvs.is_some())?;

        let (status, subscription) = Self::subscribe(&sysloop)?;

        Ok(Self {
            status,
            _subscription: subscription,
            _nvs: nvs,
            _p: PhantomData,
        })
    }

    #[cfg(not(all(feature = "alloc", esp_idf_comp_nvs_flash_enabled)))]
    pub fn new<M: WifiModemPeripheral>(
        _modem: impl Peripheral<P = M> + 'd,
        sysloop: EspSystemEventLoop,
    ) -> Result<Self, EspError> {
        Self::init(false)?;

        let (status, subscription) = Self::subscribe(&sysloop)?;

        Ok(Self {
            status,
            _subscription: subscription,
            _p: PhantomData,
        })
    }

    #[allow(clippy::type_complexity)]
    fn subscribe(
        sysloop: &EspEventLoop<System>,
    ) -> Result<
        (
            Arc<mutex::Mutex<WifiDriverStatus>>,
            EspSubscription<'static, System>,
        ),
        EspError,
    > {
        let status = Arc::new(mutex::Mutex::new(WifiDriverStatus {
            sta: WifiStaStatus::Stopped,
            ap: WifiApStatus::Stopped,
            scan: WifiScanStatus::Idle,
            wps: None,
        }));
        let s_status = status.clone();

        let subscription = sysloop.subscribe::<WifiEvent, _>(move |event: WifiEvent| {
            let mut guard = s_status.lock();

            match event {
<<<<<<< HEAD
                WifiEvent::ApStarted => guard.1 = WifiEvent::ApStarted,
                WifiEvent::ApStopped => guard.1 = WifiEvent::ApStopped,
                WifiEvent::StaStarted => guard.0 = WifiEvent::StaStarted,
                WifiEvent::StaStopped => guard.0 = WifiEvent::StaStopped,
                WifiEvent::StaConnected(data) => guard.0 = WifiEvent::StaConnected(data.clone()),
                WifiEvent::StaDisconnected(data) => guard.0 = WifiEvent::StaDisconnected(data.clone()),
                WifiEvent::ScanDone(data) => guard.0 = WifiEvent::ScanDone(data.clone()),
=======
                WifiEvent::ApStarted => guard.ap = WifiApStatus::Started,
                WifiEvent::ApStopped => guard.ap = WifiApStatus::Stopped,
                WifiEvent::StaStarted => guard.sta = WifiStaStatus::Started,
                WifiEvent::StaStopped => guard.sta = WifiStaStatus::Stopped,
                WifiEvent::StaConnected(_) => guard.sta = WifiStaStatus::Connected,
                WifiEvent::StaDisconnected(_) => guard.sta = WifiStaStatus::Started,
                WifiEvent::ScanDone => guard.scan = WifiScanStatus::Done,
                WifiEvent::StaWpsSuccess(_)
                | WifiEvent::StaWpsFailed
                | WifiEvent::StaWpsTimeout
                | WifiEvent::StaWpsPin(_)
                | WifiEvent::StaWpsPbcOverlap => guard.wps = Some((&event).try_into().unwrap()),
>>>>>>> 70013e54
                _ => (),
            };
        })?;

        Ok((status, subscription))
    }

    fn init(nvs_enabled: bool) -> Result<(), EspError> {
        #[allow(clippy::needless_update)]
        let cfg = wifi_init_config_t {
            #[cfg(esp_idf_version_major = "4")]
            event_handler: Some(esp_event_send_internal),
            osi_funcs: unsafe { core::ptr::addr_of_mut!(g_wifi_osi_funcs) },
            wpa_crypto_funcs: unsafe { g_wifi_default_wpa_crypto_funcs },
            static_rx_buf_num: CONFIG_ESP32_WIFI_STATIC_RX_BUFFER_NUM as _,
            dynamic_rx_buf_num: CONFIG_ESP32_WIFI_DYNAMIC_RX_BUFFER_NUM as _,
            tx_buf_type: CONFIG_ESP32_WIFI_TX_BUFFER_TYPE as _,
            static_tx_buf_num: WIFI_STATIC_TX_BUFFER_NUM as _,
            dynamic_tx_buf_num: WIFI_DYNAMIC_TX_BUFFER_NUM as _,
            cache_tx_buf_num: WIFI_CACHE_TX_BUFFER_NUM as _,
            csi_enable: WIFI_CSI_ENABLED as _,
            ampdu_rx_enable: WIFI_AMPDU_RX_ENABLED as _,
            ampdu_tx_enable: WIFI_AMPDU_TX_ENABLED as _,
            amsdu_tx_enable: WIFI_AMSDU_TX_ENABLED as _,
            nvs_enable: i32::from(nvs_enabled),
            nano_enable: WIFI_NANO_FORMAT_ENABLED as _,
            //tx_ba_win: WIFI_DEFAULT_TX_BA_WIN as _,
            rx_ba_win: WIFI_DEFAULT_RX_BA_WIN as _,
            wifi_task_core_id: WIFI_TASK_CORE_ID as _,
            beacon_max_len: WIFI_SOFTAP_BEACON_MAX_LEN as _,
            mgmt_sbuf_num: WIFI_MGMT_SBUF_NUM as _,
            #[cfg(any(
                esp_idf_version_major = "4",
                all(esp_idf_version_major = "5", esp_idf_version_minor = "0"),
                esp_idf_version_full = "5.1.0",
                esp_idf_version_full = "5.1.1",
                esp_idf_version_full = "5.1.2"
            ))]
            feature_caps: unsafe { g_wifi_feature_caps },
            #[cfg(not(any(
                esp_idf_version_major = "4",
                all(esp_idf_version_major = "5", esp_idf_version_minor = "0"),
                esp_idf_version_full = "5.1.0",
                esp_idf_version_full = "5.1.1",
                esp_idf_version_full = "5.1.2"
            )))]
            feature_caps: WIFI_FEATURE_CAPS as _,
            sta_disconnected_pm: WIFI_STA_DISCONNECTED_PM_ENABLED != 0,
            // Available since ESP IDF V4.4.4+
            #[cfg(any(
                not(esp_idf_version_major = "4"),
                all(
                    esp_idf_version_major = "4",
                    not(esp_idf_version_minor = "3"),
                    any(
                        not(esp_idf_version_minor = "4"),
                        all(
                            not(esp_idf_version_patch = "0"),
                            not(esp_idf_version_patch = "1"),
                            not(esp_idf_version_patch = "2"),
                            not(esp_idf_version_patch = "3")
                        )
                    )
                )
            ))]
            espnow_max_encrypt_num: CONFIG_ESP_WIFI_ESPNOW_MAX_ENCRYPT_NUM as i32,
            magic: WIFI_INIT_CONFIG_MAGIC as _,
            ..Default::default()
        };
        esp!(unsafe { esp_wifi_init(&cfg) })?;

        debug!("Driver initialized");

        Ok(())
    }

    /// Returns the set of [`Capabilities`] for this driver. In `esp-idf`, all
    /// drivers always have Client, AP and Mixed capabilities.
    pub fn get_capabilities(&self) -> Result<EnumSet<Capability>, EspError> {
        let caps = Capability::Client | Capability::AccessPoint | Capability::Mixed;

        debug!("Providing capabilities: {:?}", caps);

        Ok(caps)
    }

    /// As per [`crate::sys::esp_wifi_start`](crate::sys::esp_wifi_start)
    pub fn start(&mut self) -> Result<(), EspError> {
        debug!("Start requested");

        esp!(unsafe { esp_wifi_start() })?;

        debug!("Starting");

        Ok(())
    }

    /// As per [`crate::sys::esp_wifi_stop`](crate::sys::esp_wifi_stop)
    pub fn stop(&mut self) -> Result<(), EspError> {
        debug!("Stop requested");

        esp!(unsafe { esp_wifi_stop() })?;

        debug!("Stopping");

        Ok(())
    }

    /// As per [`crate::sys::esp_wifi_connect`](crate::sys::esp_wifi_connect)
    pub fn connect(&mut self) -> Result<(), EspError> {
        debug!("Connect requested");

        esp!(unsafe { esp_wifi_connect() })?;

        debug!("Connecting");

        Ok(())
    }

    /// As per [`crate::sys::esp_wifi_disconnect`](crate::sys::esp_wifi_disconnect)
    pub fn disconnect(&mut self) -> Result<(), EspError> {
        debug!("Disconnect requested");

        esp!(unsafe { esp_wifi_disconnect() })?;

        debug!("Disconnecting");

        Ok(())
    }

    /// Returns `true` if the driver is in Access Point (AP) mode, as reported by
    /// [`crate::sys::esp_wifi_get_mode`](crate::sys::esp_wifi_get_mode)
    pub fn is_ap_enabled(&self) -> Result<bool, EspError> {
        let mut mode: wifi_mode_t = 0;
        esp!(unsafe { esp_wifi_get_mode(&mut mode) })?;

        Ok(mode == wifi_mode_t_WIFI_MODE_AP || mode == wifi_mode_t_WIFI_MODE_APSTA)
    }

    /// Returns `true` if the driver is in Client (station or STA) mode, as
    /// reported by [`crate::sys::esp_wifi_get_mode`](crate::sys::esp_wifi_get_mode)
    pub fn is_sta_enabled(&self) -> Result<bool, EspError> {
        let mut mode: wifi_mode_t = 0;
        esp!(unsafe { esp_wifi_get_mode(&mut mode) })?;

        Ok(mode == wifi_mode_t_WIFI_MODE_STA || mode == wifi_mode_t_WIFI_MODE_APSTA)
    }

    pub fn is_ap_started(&self) -> Result<bool, EspError> {
        Ok(matches!(self.status.lock().ap, WifiApStatus::Started))
    }

    pub fn is_sta_started(&self) -> Result<bool, EspError> {
        let guard = self.status.lock();

<<<<<<< HEAD
        Ok(matches!(guard.0, WifiEvent::StaStarted
            | WifiEvent::StaConnected(_)
            | WifiEvent::ScanDone(_)
            | WifiEvent::StaDisconnected(_)))
    }

    pub fn is_sta_connected(&self) -> Result<bool, EspError> {
        Ok(matches!(self.status.lock().0, WifiEvent::StaConnected(_)))
=======
        Ok(matches!(
            guard.sta,
            WifiStaStatus::Started | WifiStaStatus::Connected
        ))
    }

    pub fn is_sta_connected(&self) -> Result<bool, EspError> {
        Ok(matches!(self.status.lock().sta, WifiStaStatus::Connected))
>>>>>>> 70013e54
    }

    pub fn is_started(&self) -> Result<bool, EspError> {
        let ap_enabled = self.is_ap_enabled()?;
        let sta_enabled = self.is_sta_enabled()?;

        if !ap_enabled && !sta_enabled {
            Ok(false)
        } else {
            Ok(
                (!ap_enabled || self.is_ap_started()?)
                    && (!sta_enabled || self.is_sta_started()?),
            )
        }
    }

    pub fn is_connected(&self) -> Result<bool, EspError> {
        let ap_enabled = self.is_ap_enabled()?;
        let sta_enabled = self.is_sta_enabled()?;

        if !ap_enabled && !sta_enabled {
            Ok(false)
        } else {
            let guard = self.status.lock();

<<<<<<< HEAD
            Ok((!ap_enabled || guard.1 == WifiEvent::ApStarted)
                && (!sta_enabled || matches!(guard.0, WifiEvent::StaConnected(_))))
=======
            Ok((!ap_enabled || matches!(guard.ap, WifiApStatus::Started))
                && (!sta_enabled || matches!(guard.sta, WifiStaStatus::Connected)))
>>>>>>> 70013e54
        }
    }

    pub fn is_scan_done(&self) -> Result<bool, EspError> {
        let guard = self.status.lock();

<<<<<<< HEAD
        Ok(matches!(guard.0, WifiEvent::ScanDone(_)))
=======
        Ok(matches!(guard.scan, WifiScanStatus::Done))
>>>>>>> 70013e54
    }

    #[allow(non_upper_case_globals)]
    /// Returns the <`Configuration`> currently in use
    pub fn get_configuration(&self) -> Result<Configuration, EspError> {
        debug!("Getting configuration");

        let mut mode: wifi_mode_t = 0;
        esp!(unsafe { esp_wifi_get_mode(&mut mode) })?;

        let conf = match mode {
            wifi_mode_t_WIFI_MODE_NULL => Configuration::None,
            wifi_mode_t_WIFI_MODE_AP => Configuration::AccessPoint(self.get_ap_conf()?),
            wifi_mode_t_WIFI_MODE_STA => Configuration::Client(self.get_sta_conf()?),
            wifi_mode_t_WIFI_MODE_APSTA => {
                Configuration::Mixed(self.get_sta_conf()?, self.get_ap_conf()?)
            }
            _ => panic!(),
        };

        debug!("Configuration gotten: {:?}", &conf);

        Ok(conf)
    }

    /// Sets the <`Configuration`> (SSID, channel, etc). This also defines whether
    /// the driver will work in AP mode, client mode, client+AP mode, or none.
    ///
    /// Calls [`crate::sys::esp_wifi_set_mode`](crate::sys::esp_wifi_set_mode)
    /// and [`crate::sys::esp_wifi_set_config`](crate::sys::esp_wifi_set_config)
    pub fn set_configuration(&mut self, conf: &Configuration) -> Result<(), EspError> {
        debug!("Setting configuration: {:?}", conf);

        match conf {
            Configuration::None => {
                unsafe {
                    esp!(esp_wifi_set_mode(wifi_mode_t_WIFI_MODE_NULL))?;
                }
                debug!("Wifi mode NULL set");
            }
            Configuration::AccessPoint(ap_conf) => {
                unsafe {
                    esp!(esp_wifi_set_mode(wifi_mode_t_WIFI_MODE_AP))?;
                }
                debug!("Wifi mode AP set");

                self.set_ap_conf(ap_conf)?;
            }
            Configuration::Client(client_conf) => {
                unsafe {
                    esp!(esp_wifi_set_mode(wifi_mode_t_WIFI_MODE_STA))?;
                }
                debug!("Wifi mode STA set");

                self.set_sta_conf(client_conf)?;
            }
            Configuration::Mixed(client_conf, ap_conf) => {
                unsafe {
                    esp!(esp_wifi_set_mode(wifi_mode_t_WIFI_MODE_APSTA))?;
                }
                debug!("Wifi mode APSTA set");

                self.set_sta_conf(client_conf)?;
                self.set_ap_conf(ap_conf)?;
            }
        }

        debug!("Configuration set");

        Ok(())
    }

    /// Scan for nearby, visible access points.
    ///
    /// It scans for all available access points nearby, but returns only the first `N` access points found.
    /// In addition, it returns the actual amount it found. The function blocks until the scan is done.
    ///
    /// Before calling this function the Wifi driver must be configured and started in either Client or Mixed mode.
    ///
    /// # Example
    /// ```ignore
    /// let mut wifi_driver = WifiDriver::new(peripherals.modem, sysloop.clone());
    /// wifi_driver.set_configuration(
    ///     &Configuration::Client(ClientConfiguration::default())
    /// )
    /// .unwrap();
    /// wifi_driver.start().unwrap();
    ///
    /// let (scan_result, found_aps) = wifi_driver.scan_n::<10>().unwrap();
    /// ```
    // For backwards compatibility
    pub fn scan_n<const N: usize>(
        &mut self,
    ) -> Result<(heapless::Vec<AccessPointInfo, N>, usize), EspError> {
        self.start_scan(&Default::default(), true)?;
        self.get_scan_result_n()
    }

    /// Scan for nearby, visible access points.
    ///
    /// Unlike [`WifiDriver::scan_n()`], it returns all found access points by allocating memory
    /// dynamically.
    ///
    /// For more details see [`WifiDriver::scan_n()`].
    // For backwards compatibility
    #[cfg(feature = "alloc")]
    pub fn scan(&mut self) -> Result<alloc::vec::Vec<AccessPointInfo>, EspError> {
        self.start_scan(&Default::default(), true)?;
        self.get_scan_result()
    }

    /// Start scanning for nearby, visible access points.
    ///
    /// Unlike [`WifiDriver::scan_n()`] or [`WifiDriver::scan()`] it can be called as either blocking or not blocking.
    /// A [`ScanConfig`] can be provided as well. To get the scan result call either [`WifiDriver::get_scan_result_n()`] or
    /// [`WifiDriver::get_scan_result()`].
    ///
    /// This function can be used in `async` context, when the current thread shouldn't be blocked.
    ///
    /// # Example
    ///
    /// This example shows how to use it in a `async` context.
    ///
    /// ```ignore
    /// let mut wifi_driver = WifiDriver::new(peripherals.modem, sysloop.clone());
    /// wifi_driver.set_configuration(
    ///     &Configuration::Client(ClientConfiguration::default())
    /// )
    /// .unwrap();
    /// wifi_driver.start().unwrap();
    ///
    /// let scan_finish_signal = Arc::new(channel_bridge::notification::Notification::new());
    /// let _sub = {
    ///     let scan_finish_signal = scan_finish_signal.clone();
    ///     sysloop.subscribe::<WifiEvent>(move |event| {
    ///         if *event == WifiEvent::ScanDone {
    ///             scan_finish_signal.notify();
    ///         }
    ///     }).unwrap()
    /// };
    ///
    /// wifi_driver.start_scan(&ScanConfig::default(), false).unwrap();
    ///
    /// scan_finish_signal.wait().await;
    ///
    /// let res = wifi_driver.get_scan_result().unwrap();
    /// ```
    pub fn start_scan(
        &mut self,
        scan_config: &config::ScanConfig,
        blocking: bool,
    ) -> Result<(), EspError> {
        debug!("About to scan for access points");

        let scan_config: wifi_scan_config_t = scan_config.into();
        esp!(unsafe { esp_wifi_scan_start(&scan_config as *const wifi_scan_config_t, blocking) })?;

        self.status.lock().scan = WifiScanStatus::Started;

        Ok(())
    }

    /// Stops a previous started access point scan.
    pub fn stop_scan(&mut self) -> Result<(), EspError> {
        debug!("About to stop scan for access points");

        esp!(unsafe { esp_wifi_scan_stop() })?;

        self.status.lock().scan = WifiScanStatus::Idle;

        Ok(())
    }

    /// Get the results of an access point scan.
    ///
    /// This call returns a list of the first `N` found access points. A scan can be started with [`WifiDriver::start_scan()`].
    /// As [`WifiDriver::scan_n()`] it returns the actual amount of found access points as well.
    pub fn get_scan_result_n<const N: usize>(
        &mut self,
    ) -> Result<(heapless::Vec<AccessPointInfo, N>, usize), EspError> {
        let scanned_count = self.get_scan_count()?;

        let mut ap_infos_raw: heapless::Vec<wifi_ap_record_t, N> = heapless::Vec::new();
        unsafe {
            ap_infos_raw.set_len(scanned_count.min(N));
        }

        let fetched_count = self.fetch_scan_result(&mut ap_infos_raw)?;

        let result = ap_infos_raw[..fetched_count]
            .iter()
            .map::<Result<AccessPointInfo, Utf8Error>, _>(|ap_info_raw| {
                Newtype(ap_info_raw).try_into()
            })
            .filter_map(|r| r.ok())
            .inspect(|ap_info| debug!("Found access point {:?}", ap_info))
            .collect();

        Ok((result, scanned_count))
    }

    /// Get the results of an access point scan.
    ///
    /// Unlike [`WifiDriver::get_scan_result_n()`], it returns all found access points by allocating memory
    /// dynamically.
    ///
    /// For more details see [`WifiDriver::get_scan_result_n()`].
    #[cfg(feature = "alloc")]
    pub fn get_scan_result(&mut self) -> Result<alloc::vec::Vec<AccessPointInfo>, EspError> {
        let scanned_count = self.get_scan_count()?;

        let mut ap_infos_raw: alloc::vec::Vec<wifi_ap_record_t> =
            alloc::vec::Vec::with_capacity(scanned_count);
        #[allow(clippy::uninit_vec)]
        // ... because we are filling it in on the next line and only reading the initialized members
        unsafe {
            ap_infos_raw.set_len(scanned_count)
        };

        let fetched_count = self.fetch_scan_result(&mut ap_infos_raw)?;

        self.status.lock().scan = WifiScanStatus::Idle;

        let result = ap_infos_raw[..fetched_count]
            .iter()
            .map::<Result<AccessPointInfo, Utf8Error>, _>(|ap_info_raw| {
                Newtype(ap_info_raw).try_into()
            })
            .filter_map(|r| r.ok())
            .inspect(|ap_info| debug!("Found access point {:?}", ap_info))
            .collect();

        Ok(result)
    }

    /// Sets callback functions for receiving and sending data, as per
    /// [`crate::sys::esp_wifi_internal_reg_rxcb`](crate::sys::esp_wifi_internal_reg_rxcb) and
    /// [`crate::sys::esp_wifi_set_tx_done_cb`](crate::sys::esp_wifi_set_tx_done_cb)
    pub fn set_callbacks<R, T>(&mut self, rx_callback: R, tx_callback: T) -> Result<(), EspError>
    where
        R: FnMut(WifiDeviceId, &[u8]) -> Result<(), EspError> + Send + 'static,
        T: FnMut(WifiDeviceId, &[u8], bool) + Send + 'static,
    {
        self.internal_set_callbacks(rx_callback, tx_callback)
    }

    /// Sets callback functions for receiving and sending data, as per
    /// [`crate::sys::esp_wifi_internal_reg_rxcb`](crate::sys::esp_wifi_internal_reg_rxcb) and
    /// [`crate::sys::esp_wifi_set_tx_done_cb`](crate::sys::esp_wifi_set_tx_done_cb)
    ///
    /// # Safety
    ///
    /// This method - in contrast to method `set_callbacks` - allows the user to pass
    /// non-static callbacks/closures. This enables users to borrow
    /// - in the closure - variables that live on the stack - or more generally - in the same
    /// scope where the service is created.
    ///
    /// HOWEVER: care should be taken NOT to call `core::mem::forget()` on the service,
    /// as that would immediately lead to an UB (crash).
    /// Also note that forgetting the service might happen with `Rc` and `Arc`
    /// when circular references are introduced: https://github.com/rust-lang/rust/issues/24456
    ///
    /// The reason is that the closure is actually sent to a hidden ESP IDF thread.
    /// This means that if the service is forgotten, Rust is free to e.g. unwind the stack
    /// and the closure now owned by this other thread will end up with references to variables that no longer exist.
    ///
    /// The destructor of the service takes care - prior to the service being dropped and e.g.
    /// the stack being unwind - to remove the closure from the hidden thread and destroy it.
    /// Unfortunately, when the service is forgotten, the un-subscription does not happen
    /// and invalid references are left dangling.
    ///
    /// This "local borrowing" will only be possible to express in a safe way once/if `!Leak` types
    /// are introduced to Rust (i.e. the impossibility to "forget" a type and thus not call its destructor).
    pub unsafe fn set_nonstatic_callbacks<R, T>(
        &mut self,
        rx_callback: R,
        tx_callback: T,
    ) -> Result<(), EspError>
    where
        R: FnMut(WifiDeviceId, &[u8]) -> Result<(), EspError> + Send + 'd,
        T: FnMut(WifiDeviceId, &[u8], bool) + Send + 'd,
    {
        self.internal_set_callbacks(rx_callback, tx_callback)
    }

    fn internal_set_callbacks<R, T>(
        &mut self,
        mut rx_callback: R,
        mut tx_callback: T,
    ) -> Result<(), EspError>
    where
        R: FnMut(WifiDeviceId, &[u8]) -> Result<(), EspError> + Send + 'd,
        T: FnMut(WifiDeviceId, &[u8], bool) + Send + 'd,
    {
        let _ = self.disconnect();
        let _ = self.stop();

        #[allow(clippy::type_complexity)]
        let rx_callback: Box<
            Box<dyn FnMut(WifiDeviceId, &[u8]) -> Result<(), EspError> + Send + 'd>,
        > = Box::new(Box::new(move |device_id, data| {
            rx_callback(device_id, data)
        }));

        #[allow(clippy::type_complexity)]
        let tx_callback: Box<Box<dyn FnMut(WifiDeviceId, &[u8], bool) + Send + 'd>> =
            Box::new(Box::new(move |device_id, data, status| {
                tx_callback(device_id, data, status)
            }));

        #[allow(clippy::type_complexity)]
        let rx_callback: Box<
            Box<dyn FnMut(WifiDeviceId, &[u8]) -> Result<(), EspError> + Send + 'static>,
        > = unsafe { core::mem::transmute(rx_callback) };

        #[allow(clippy::type_complexity)]
        let tx_callback: Box<Box<dyn FnMut(WifiDeviceId, &[u8], bool) + Send + 'static>> =
            unsafe { core::mem::transmute(tx_callback) };

        unsafe {
            RX_CALLBACK = Some(rx_callback);
            TX_CALLBACK = Some(tx_callback);

            esp!(esp_wifi_internal_reg_rxcb(
                WifiDeviceId::Ap.into(),
                Some(Self::handle_rx_ap),
            ))?;

            esp!(esp_wifi_internal_reg_rxcb(
                WifiDeviceId::Sta.into(),
                Some(Self::handle_rx_sta),
            ))?;

            esp!(esp_wifi_set_tx_done_cb(Some(Self::handle_tx)))?;
        }

        Ok(())
    }

    /// As per [`crate::sys::esp_wifi_internal_tx`](crate::sys::esp_wifi_internal_tx)
    pub fn send(&mut self, device_id: WifiDeviceId, frame: &[u8]) -> Result<(), EspError> {
        esp!(unsafe {
            esp_wifi_internal_tx(device_id.into(), frame.as_ptr() as *mut _, frame.len() as _)
        })
    }

    /// Get information of AP which the ESP32 station is associated with.
    /// Useful to get the current signal strength of the AP.
    pub fn get_ap_info(&mut self) -> Result<AccessPointInfo, EspError> {
        let mut ap_info_raw: wifi_ap_record_t = wifi_ap_record_t::default();
        // If Sta not connected throws EspError(12303)
        esp!(unsafe { esp_wifi_sta_get_ap_info(&mut ap_info_raw) })?;
        let ap_info: AccessPointInfo = Newtype(&ap_info_raw).try_into().unwrap();

        debug!("AP Info: {:?}", ap_info);
        Ok(ap_info)
    }

    /// Set RSSI threshold below which APP will get an WifiEvent::StaBssRssiLow,
    /// as per [`crate::sys::esp_wifi_set_rssi_threshold`](crate::sys::esp_wifi_set_rssi_threshold)
    /// `rssi_threshold`: threshold value in dbm between -100 to 0
    ///
    /// # Example
    ///
    /// This example shows how to use it in a `async` context.
    ///
    /// ```ignore
    /// let mut wifi_driver = WifiDriver::new(peripherals.modem, sysloop.clone());
    /// wifi_driver.set_configuration(
    ///     &Configuration::Client(ClientConfiguration::default())
    /// )
    /// .unwrap();
    /// wifi_driver.start().unwrap();
    /// wifi_driver.connect().unwrap();
    ///
    /// let rssi_low = -40;
    /// wifi_driver.driver_mut().set_sta_rssi_low(rssi_low).unwrap();
    ///
    /// // Subscribe to RSSI events.
    /// let rssi_low_signal = Arc::new(channel_bridge::notification::Notification::new());
    /// let _sub = {
    ///     let rssi_low_signal = rssi_low_signal.clone();
    ///     sysloop.subscribe::<WifiEvent>(move |event| {
    ///         if *event == WifiEvent::StaBssRssiLow {
    ///             rssi_low_signal.notify();
    ///         }
    ///     }).unwrap()
    /// };
    ///
    /// rssi_low_signal.wait().await;
    /// // do stuff with the information
    ///
    /// // set_rssi_threshold() has to be called again after every StaBssRssiLow event received.
    /// ```
    pub fn set_rssi_threshold(&mut self, rssi_threshold: i8) -> Result<(), EspError> {
        esp!(unsafe { esp_wifi_set_rssi_threshold(rssi_threshold.into()) })
    }

    /// Returns the MAC address of the interface, as per
    /// [`crate::sys::esp_wifi_get_mac`](crate::sys::esp_wifi_get_mac)
    pub fn get_mac(&self, interface: WifiDeviceId) -> Result<[u8; 6], EspError> {
        let mut mac = [0u8; 6];

        esp!(unsafe { esp_wifi_get_mac(interface.into(), mac.as_mut_ptr() as *mut _) })?;

        Ok(mac)
    }

    /// Seta the MAC address of the interface, as per
    /// [`crate::sys::esp_wifi_set_mac`](crate::sys::esp_wifi_set_mac)
    pub fn set_mac(&mut self, interface: WifiDeviceId, mac: [u8; 6]) -> Result<(), EspError> {
        esp!(unsafe { esp_wifi_set_mac(interface.into(), mac.as_ptr() as *mut _) })
    }

    /// Enable and start WPS
    pub fn start_wps(&mut self, config: &WpsConfig) -> Result<(), EspError> {
        let config = Newtype::<esp_wps_config_t>::try_from(config)?;

        match self.get_configuration()? {
            Configuration::None => esp!(unsafe { esp_wifi_set_mode(wifi_mode_t_WIFI_MODE_STA) })?,
            Configuration::AccessPoint(_) => {
                esp!(unsafe { esp_wifi_set_mode(wifi_mode_t_WIFI_MODE_APSTA) })?
            }
            _ => (),
        }

        esp!(unsafe { esp_wifi_wps_enable(&config.0 as *const _) })?;
        esp!(unsafe { esp_wifi_wps_start(0) })?;

        self.status.lock().wps = None;

        Ok(())
    }

    /// Gets the WPS status as a [`WPS Event`] and disables WPS.
    fn stop_wps(&mut self) -> Result<WpsStatus, EspError> {
        let mut status = self.status.lock();
        if let Some(status) = status.wps.take() {
            esp!(unsafe { esp_wifi_wps_disable() })?;
            Ok(status)
        } else {
            Err(EspError::from_infallible::<ESP_ERR_INVALID_STATE>())
        }
    }

    fn is_wps_finished(&self) -> Result<bool, EspError> {
        Ok(self.status.lock().wps.is_some())
    }

    fn get_sta_conf(&self) -> Result<ClientConfiguration, EspError> {
        let mut wifi_config: wifi_config_t = Default::default();
        esp!(unsafe { esp_wifi_get_config(wifi_interface_t_WIFI_IF_STA, &mut wifi_config) })?;

        let result: ClientConfiguration = unsafe { Newtype(wifi_config.sta).into() };

        debug!("Providing STA configuration: {:?}", &result);

        Ok(result)
    }

    fn set_sta_conf(&mut self, conf: &ClientConfiguration) -> Result<(), EspError> {
        debug!("Checking current STA configuration");
        let current_config = self.get_sta_conf()?;

        if current_config != *conf {
            debug!("Setting STA configuration: {:?}", conf);

            let mut wifi_config = wifi_config_t {
                sta: Newtype::<wifi_sta_config_t>::try_from(conf)?.0,
            };

            esp!(unsafe { esp_wifi_set_config(wifi_interface_t_WIFI_IF_STA, &mut wifi_config) })?;
        } else {
            debug!("Same STA configuration already present");
        }

        debug!("STA configuration done");

        Ok(())
    }

    fn get_ap_conf(&self) -> Result<AccessPointConfiguration, EspError> {
        let mut wifi_config: wifi_config_t = Default::default();
        esp!(unsafe { esp_wifi_get_config(wifi_interface_t_WIFI_IF_AP, &mut wifi_config) })?;

        let result: AccessPointConfiguration = unsafe { Newtype(wifi_config.ap).into() };

        debug!("Providing AP configuration: {:?}", &result);

        Ok(result)
    }

    fn set_ap_conf(&mut self, conf: &AccessPointConfiguration) -> Result<(), EspError> {
        debug!("Checking current AP configuration");
        let current_config = self.get_ap_conf()?;

        if current_config != *conf {
            debug!("Setting AP configuration: {:?}", conf);

            let mut wifi_config = wifi_config_t {
                ap: Newtype::<wifi_ap_config_t>::try_from(conf)?.0,
            };

            esp!(unsafe { esp_wifi_set_config(wifi_interface_t_WIFI_IF_AP, &mut wifi_config) })?;
        } else {
            debug!("Same AP configuration already present");
        }

        debug!("AP configuration done");

        Ok(())
    }

    fn clear_all(&mut self) -> Result<(), EspError> {
        let _ = self.disconnect();
        let _ = self.stop();

        unsafe {
            esp!(esp_wifi_deinit())?;
        }

        unsafe {
            // Callbacks are already deregistered by `esp_wifi_deinit`, just null-ify our own refs
            RX_CALLBACK = None;
            TX_CALLBACK = None;
        }

        debug!("Driver deinitialized");

        Ok(())
    }

    fn get_scan_count(&mut self) -> Result<usize, EspError> {
        let mut found_ap: u16 = 0;
        esp!(unsafe { esp_wifi_scan_get_ap_num(&mut found_ap as *mut _) })?;

        debug!("Found {} access points", found_ap);

        Ok(found_ap as usize)
    }

    fn fetch_scan_result(
        &mut self,
        ap_infos_raw: &mut [wifi_ap_record_t],
    ) -> Result<usize, EspError> {
        debug!("About to get info for found access points");

        let mut ap_count: u16 = ap_infos_raw.len() as u16;

        esp!(unsafe { esp_wifi_scan_get_ap_records(&mut ap_count, ap_infos_raw.as_mut_ptr(),) })?;

        debug!("Got info for {} access points", ap_count);

        Ok(ap_count as usize)
    }

    unsafe extern "C" fn handle_rx_ap(
        buf: *mut ffi::c_void,
        len: u16,
        eb: *mut ffi::c_void,
    ) -> esp_err_t {
        Self::handle_rx(WifiDeviceId::Ap, buf, len, eb)
    }

    unsafe extern "C" fn handle_rx_sta(
        buf: *mut ffi::c_void,
        len: u16,
        eb: *mut ffi::c_void,
    ) -> esp_err_t {
        Self::handle_rx(WifiDeviceId::Sta, buf, len, eb)
    }

    unsafe fn handle_rx(
        device_id: WifiDeviceId,
        buf: *mut ffi::c_void,
        len: u16,
        eb: *mut ffi::c_void,
    ) -> esp_err_t {
        let res = RX_CALLBACK.as_mut().unwrap()(
            device_id,
            core::slice::from_raw_parts(buf as *mut _, len as usize),
        );

        esp_wifi_internal_free_rx_buffer(eb);

        match res {
            Ok(_) => ESP_OK,
            Err(e) => e.code(),
        }
    }

    unsafe extern "C" fn handle_tx(ifidx: u8, data: *mut u8, len: *mut u16, tx_status: bool) {
        TX_CALLBACK.as_mut().unwrap()(
            (ifidx as wifi_interface_t).into(),
            core::slice::from_raw_parts(data as *const _, len as usize),
            tx_status,
        );
    }
}

unsafe impl<'d> Send for WifiDriver<'d> {}

impl<'d> NonBlocking for WifiDriver<'d> {
    fn is_scan_done(&self) -> Result<bool, EspError> {
        WifiDriver::is_scan_done(self)
    }

    fn start_scan(
        &mut self,
        scan_config: &config::ScanConfig,
        blocking: bool,
    ) -> Result<(), EspError> {
        WifiDriver::start_scan(self, scan_config, blocking)
    }

    fn stop_scan(&mut self) -> Result<(), EspError> {
        WifiDriver::stop_scan(self)
    }

    fn get_scan_result_n<const N: usize>(
        &mut self,
    ) -> Result<(heapless::Vec<AccessPointInfo, N>, usize), EspError> {
        WifiDriver::get_scan_result_n(self)
    }

    #[cfg(feature = "alloc")]
    fn get_scan_result(&mut self) -> Result<alloc::vec::Vec<AccessPointInfo>, EspError> {
        WifiDriver::get_scan_result(self)
    }

    fn start_wps(&mut self, config: &WpsConfig) -> Result<(), EspError> {
        WifiDriver::start_wps(self, config)
    }

    fn stop_wps(&mut self) -> Result<WpsStatus, EspError> {
        WifiDriver::stop_wps(self)
    }

    fn is_wps_finished(&self) -> Result<bool, EspError> {
        WifiDriver::is_wps_finished(self)
    }
}

impl<'d> Drop for WifiDriver<'d> {
    fn drop(&mut self) {
        self.clear_all().unwrap();

        debug!("WifiDriver Dropped");
    }
}

impl<'d> Wifi for WifiDriver<'d> {
    type Error = EspError;

    fn get_capabilities(&self) -> Result<EnumSet<Capability>, Self::Error> {
        WifiDriver::get_capabilities(self)
    }

    fn is_started(&self) -> Result<bool, Self::Error> {
        WifiDriver::is_started(self)
    }

    fn is_connected(&self) -> Result<bool, Self::Error> {
        WifiDriver::is_connected(self)
    }

    fn get_configuration(&self) -> Result<Configuration, Self::Error> {
        WifiDriver::get_configuration(self)
    }

    fn set_configuration(&mut self, conf: &Configuration) -> Result<(), Self::Error> {
        WifiDriver::set_configuration(self, conf)
    }

    fn start(&mut self) -> Result<(), Self::Error> {
        WifiDriver::start(self)
    }

    fn stop(&mut self) -> Result<(), Self::Error> {
        WifiDriver::stop(self)
    }

    fn connect(&mut self) -> Result<(), Self::Error> {
        WifiDriver::connect(self)
    }

    fn disconnect(&mut self) -> Result<(), Self::Error> {
        WifiDriver::disconnect(self)
    }

    fn scan_n<const N: usize>(
        &mut self,
    ) -> Result<(heapless::Vec<AccessPointInfo, N>, usize), Self::Error> {
        WifiDriver::scan_n(self)
    }

    #[cfg(feature = "alloc")]
    fn scan(&mut self) -> Result<alloc::vec::Vec<AccessPointInfo>, Self::Error> {
        WifiDriver::scan(self)
    }
}

/// `EspWifi` wraps a `WifiDriver` Data Link layer instance, and binds the OSI
/// Layer 3 (network) facilities of ESP IDF to it. In other words, it connects
/// the ESP IDF AP and STA Netif interfaces to the Wifi driver. This allows users
/// to utilize the Rust STD APIs for working with TCP and UDP sockets.
///
/// This struct should be the default option for a Wifi driver in all use cases
/// but the niche one where bypassing the ESP IDF Netif and lwIP stacks is
/// desirable. E.g., using `smoltcp` or other custom IP stacks on top of the
/// ESP IDF Wifi radio.
#[cfg(esp_idf_comp_esp_netif_enabled)]
pub struct EspWifi<'d> {
    ap_netif: EspNetif,
    sta_netif: EspNetif,
    driver: WifiDriver<'d>,
}

#[cfg(esp_idf_comp_esp_netif_enabled)]
impl<'d> EspWifi<'d> {
    #[cfg(all(feature = "alloc", esp_idf_comp_nvs_flash_enabled))]
    pub fn new<M: WifiModemPeripheral>(
        modem: impl Peripheral<P = M> + 'd,
        sysloop: EspSystemEventLoop,
        nvs: Option<EspDefaultNvsPartition>,
    ) -> Result<Self, EspError> {
        Self::wrap(WifiDriver::new(modem, sysloop, nvs)?)
    }

    #[cfg(not(all(feature = "alloc", esp_idf_comp_nvs_flash_enabled)))]
    pub fn new<M: WifiModemPeripheral>(
        modem: impl Peripheral<P = M> + 'd,
        sysloop: EspSystemEventLoop,
    ) -> Result<Self, EspError> {
        Self::wrap(WifiDriver::new(modem, sysloop)?)
    }

    pub fn wrap(driver: WifiDriver<'d>) -> Result<Self, EspError> {
        Self::wrap_all(
            driver,
            EspNetif::new(NetifStack::Sta)?,
            EspNetif::new(NetifStack::Ap)?,
        )
    }

    pub fn wrap_all(
        driver: WifiDriver<'d>,
        sta_netif: EspNetif,
        ap_netif: EspNetif,
    ) -> Result<Self, EspError> {
        let mut this = Self {
            driver,
            sta_netif,
            ap_netif,
        };

        this.attach_netif()?;

        Ok(this)
    }

    /// Replaces the network interfaces with the given ones. Returns the old ones.
    pub fn swap_netif(
        &mut self,
        sta_netif: EspNetif,
        ap_netif: EspNetif,
    ) -> Result<(EspNetif, EspNetif), EspError> {
        self.detach_netif()?;

        let old_sta = core::mem::replace(&mut self.sta_netif, sta_netif);
        let old_ap = core::mem::replace(&mut self.ap_netif, ap_netif);

        self.attach_netif()?;

        Ok((old_sta, old_ap))
    }

    /// Replaces the STA network interface with the provided one and returns the
    /// existing network interface.
    pub fn swap_netif_sta(&mut self, sta_netif: EspNetif) -> Result<EspNetif, EspError> {
        self.detach_netif()?;

        let old = core::mem::replace(&mut self.sta_netif, sta_netif);

        self.attach_netif()?;

        Ok(old)
    }

    /// Replaces the AP network interface with the provided one and returns the
    /// existing network interface.
    pub fn swap_netif_ap(&mut self, ap_netif: EspNetif) -> Result<EspNetif, EspError> {
        self.detach_netif()?;

        let old = core::mem::replace(&mut self.ap_netif, ap_netif);

        self.attach_netif()?;

        Ok(old)
    }

    /// Returns the underlying [`WifiDriver`]
    pub fn driver(&self) -> &WifiDriver<'d> {
        &self.driver
    }

    /// Returns the underlying [`WifiDriver`], as mutable
    pub fn driver_mut(&mut self) -> &mut WifiDriver<'d> {
        &mut self.driver
    }

    /// Returns the underlying [`EspNetif`] for client mode
    pub fn sta_netif(&self) -> &EspNetif {
        &self.sta_netif
    }

    /// Returns the underlying [`EspNetif`] for client mode, as mutable
    pub fn sta_netif_mut(&mut self) -> &mut EspNetif {
        &mut self.sta_netif
    }

    /// Returns the underlying [`EspNetif`] for AP mode
    pub fn ap_netif(&self) -> &EspNetif {
        &self.ap_netif
    }

    /// Returns the underlying [`EspNetif`] for AP mode, as mutable
    pub fn ap_netif_mut(&mut self) -> &mut EspNetif {
        &mut self.ap_netif
    }

    /// As per [`WifiDriver::get_capabilities()`]
    pub fn get_capabilities(&self) -> Result<EnumSet<Capability>, EspError> {
        self.driver().get_capabilities()
    }

    /// As per [`WifiDriver::is_started()`]
    pub fn is_started(&self) -> Result<bool, EspError> {
        self.driver().is_started()
    }

    /// As per [`WifiDriver::is_connected()`]
    pub fn is_connected(&self) -> Result<bool, EspError> {
        self.driver().is_connected()
    }

    /// Returns `true` when the driver has a connection, it has enabled either
    /// client or AP mode, and either the client or AP network interface is up.
    pub fn is_up(&self) -> Result<bool, EspError> {
        if !self.driver().is_connected()? {
            Ok(false)
        } else {
            let ap_enabled = self.driver().is_ap_enabled()?;
            let sta_enabled = self.driver().is_sta_enabled()?;

            Ok((!ap_enabled || self.ap_netif().is_up()?)
                && (!sta_enabled || self.sta_netif().is_up()?))
        }
    }

    /// As per [`WifiDriver::get_configuration()`]
    pub fn get_configuration(&self) -> Result<Configuration, EspError> {
        self.driver().get_configuration()
    }

    /// As per [`WifiDriver::set_configuration()`]
    pub fn set_configuration(&mut self, conf: &Configuration) -> Result<(), EspError> {
        self.driver_mut().set_configuration(conf)
    }

    /// As per [`WifiDriver::start()`]
    pub fn start(&mut self) -> Result<(), EspError> {
        self.driver_mut().start()
    }

    /// As per [`WifiDriver::stop()`]
    pub fn stop(&mut self) -> Result<(), EspError> {
        self.driver_mut().stop()
    }

    /// As per [`WifiDriver::connect()`]
    pub fn connect(&mut self) -> Result<(), EspError> {
        self.driver_mut().connect()
    }

    /// As per [`WifiDriver::disconnect()`]
    pub fn disconnect(&mut self) -> Result<(), EspError> {
        self.driver_mut().disconnect()
    }

    /// As per [`WifiDriver::is_scan_done()`]
    pub fn is_scan_done(&self) -> Result<bool, EspError> {
        self.driver().is_scan_done()
    }

    /// As per [`WifiDriver::scan_n()`]
    pub fn scan_n<const N: usize>(
        &mut self,
    ) -> Result<(heapless::Vec<AccessPointInfo, N>, usize), EspError> {
        self.driver_mut().scan_n()
    }

    /// As per [`WifiDriver::scan()`]
    #[cfg(feature = "alloc")]
    pub fn scan(&mut self) -> Result<alloc::vec::Vec<AccessPointInfo>, EspError> {
        self.driver_mut().scan()
    }

    /// As per [`WifiDriver::start_scan()`].
    pub fn start_scan(
        &mut self,
        scan_config: &config::ScanConfig,
        blocking: bool,
    ) -> Result<(), EspError> {
        self.driver_mut().start_scan(scan_config, blocking)
    }

    /// As per [`WifiDriver::stop_scan()`].
    pub fn stop_scan(&mut self) -> Result<(), EspError> {
        self.driver_mut().stop_scan()
    }

    /// As per [`WifiDriver::get_scan_result_n()`].
    pub fn get_scan_result_n<const N: usize>(
        &mut self,
    ) -> Result<(heapless::Vec<AccessPointInfo, N>, usize), EspError> {
        self.driver_mut().get_scan_result_n()
    }

    /// As per [`WifiDriver::get_scan_result()`].
    #[cfg(feature = "alloc")]
    pub fn get_scan_result(&mut self) -> Result<alloc::vec::Vec<AccessPointInfo>, EspError> {
        self.driver_mut().get_scan_result()
    }

    /// As per [`WifiDriver::start_wps()`]
    pub fn start_wps(&mut self, config: &WpsConfig) -> Result<(), EspError> {
        self.driver_mut().start_wps(config)
    }

    pub fn stop_wps(&mut self) -> Result<WpsStatus, EspError> {
        self.driver_mut().stop_wps()
    }

    pub fn is_wps_finished(&self) -> Result<bool, EspError> {
        self.driver().is_wps_finished()
    }

    /// As per [`WifiDriver::get_mac()`].
    pub fn get_mac(&self, interface: WifiDeviceId) -> Result<[u8; 6], EspError> {
        self.driver().get_mac(interface)
    }

    /// As per [`WifiDriver::set_mac()`].
    pub fn set_mac(&mut self, interface: WifiDeviceId, mac: [u8; 6]) -> Result<(), EspError> {
        self.driver_mut().set_mac(interface, mac)
    }

    fn attach_netif(&mut self) -> Result<(), EspError> {
        let _ = self.driver.stop();

        esp!(unsafe { esp_netif_attach_wifi_ap(self.ap_netif.handle()) })?;
        esp!(unsafe { esp_wifi_set_default_wifi_ap_handlers() })?;

        esp!(unsafe { esp_netif_attach_wifi_station(self.sta_netif.handle()) })?;
        esp!(unsafe { esp_wifi_set_default_wifi_sta_handlers() })?;

        Ok(())
    }

    fn detach_netif(&mut self) -> Result<(), EspError> {
        let _ = self.driver.stop();

        esp!(unsafe {
            esp_wifi_clear_default_wifi_driver_and_handlers(
                self.ap_netif.handle() as *mut ffi::c_void
            )
        })?;

        esp!(unsafe {
            esp_wifi_clear_default_wifi_driver_and_handlers(
                self.sta_netif.handle() as *mut ffi::c_void
            )
        })?;

        Ok(())
    }
}

#[cfg(esp_idf_comp_esp_netif_enabled)]
impl<'d> Drop for EspWifi<'d> {
    fn drop(&mut self) {
        self.detach_netif().unwrap();

        info!("EspWifi dropped");
    }
}

#[cfg(esp_idf_comp_esp_netif_enabled)]
unsafe impl<'d> Send for EspWifi<'d> {}

#[cfg(esp_idf_comp_esp_netif_enabled)]
impl<'d> NonBlocking for EspWifi<'d> {
    fn is_scan_done(&self) -> Result<bool, EspError> {
        EspWifi::is_scan_done(self)
    }

    fn start_scan(
        &mut self,
        scan_config: &config::ScanConfig,
        blocking: bool,
    ) -> Result<(), EspError> {
        EspWifi::start_scan(self, scan_config, blocking)
    }

    fn stop_scan(&mut self) -> Result<(), EspError> {
        EspWifi::stop_scan(self)
    }

    fn get_scan_result_n<const N: usize>(
        &mut self,
    ) -> Result<(heapless::Vec<AccessPointInfo, N>, usize), EspError> {
        EspWifi::get_scan_result_n(self)
    }

    #[cfg(feature = "alloc")]
    fn get_scan_result(&mut self) -> Result<alloc::vec::Vec<AccessPointInfo>, EspError> {
        EspWifi::get_scan_result(self)
    }

    fn start_wps(&mut self, config: &WpsConfig) -> Result<(), EspError> {
        EspWifi::start_wps(self, config)
    }

    fn stop_wps(&mut self) -> Result<WpsStatus, EspError> {
        EspWifi::stop_wps(self)
    }

    fn is_wps_finished(&self) -> Result<bool, EspError> {
        EspWifi::is_wps_finished(self)
    }
}

#[cfg(esp_idf_comp_esp_netif_enabled)]
impl<'d> Wifi for EspWifi<'d> {
    type Error = EspError;

    fn get_capabilities(&self) -> Result<EnumSet<Capability>, Self::Error> {
        EspWifi::get_capabilities(self)
    }

    fn is_started(&self) -> Result<bool, Self::Error> {
        EspWifi::is_started(self)
    }

    fn is_connected(&self) -> Result<bool, Self::Error> {
        EspWifi::is_connected(self)
    }

    fn get_configuration(&self) -> Result<Configuration, Self::Error> {
        EspWifi::get_configuration(self)
    }

    fn set_configuration(&mut self, conf: &Configuration) -> Result<(), Self::Error> {
        EspWifi::set_configuration(self, conf)
    }

    fn start(&mut self) -> Result<(), Self::Error> {
        EspWifi::start(self)
    }

    fn stop(&mut self) -> Result<(), Self::Error> {
        EspWifi::stop(self)
    }

    fn connect(&mut self) -> Result<(), Self::Error> {
        EspWifi::connect(self)
    }

    fn disconnect(&mut self) -> Result<(), Self::Error> {
        EspWifi::disconnect(self)
    }

    fn scan_n<const N: usize>(
        &mut self,
    ) -> Result<(heapless::Vec<AccessPointInfo, N>, usize), Self::Error> {
        EspWifi::scan_n(self)
    }

    fn scan(&mut self) -> Result<alloc::vec::Vec<AccessPointInfo>, Self::Error> {
        EspWifi::scan(self)
    }
}

#[cfg(esp_idf_comp_esp_netif_enabled)]
impl<'d> NetifStatus for EspWifi<'d> {
    fn is_up(&self) -> Result<bool, EspError> {
        EspWifi::is_up(self)
    }
}

<<<<<<< HEAD
#[derive(Copy, Clone, Debug, Eq, PartialEq)]
pub enum StaWpsFailedReason {
    Normal,
    ReceivedM2D,
}

impl From<Newtype<wifi_event_sta_wps_fail_reason_t>> for StaWpsFailedReason {
    #[allow(non_upper_case_globals)]
    fn from(reason: Newtype<wifi_event_sta_wps_fail_reason_t>) -> Self {
        match reason.0 {
            wifi_event_sta_wps_fail_reason_t_WPS_FAIL_REASON_NORMAL => StaWpsFailedReason::Normal,
            wifi_event_sta_wps_fail_reason_t_WPS_FAIL_REASON_RECV_M2D => {
                StaWpsFailedReason::ReceivedM2D
            }
            _ => panic!(),
        }
    }
}

#[derive(Clone, Debug, Eq, PartialEq)]
pub struct WpsApCredential {
    pub ssid: heapless::String<32>,
    pub passphrase: heapless::String<64>,
}

impl From<Newtype<wifi_event_sta_wps_er_success_t__bindgen_ty_1>> for WpsApCredential {
    fn from(credential: Newtype<wifi_event_sta_wps_er_success_t__bindgen_ty_1>) -> Self {
        WpsApCredential {
            ssid: from_cstr(&credential.0.ssid).into(),
            passphrase: from_cstr(&credential.0.passphrase).into(),
        }
    }
}

#[derive(Clone, Debug, Eq, PartialEq)]
pub struct ScanDoneData {
    pub success: bool,
    pub number: u8,
    pub scan_id: u8,
}

#[derive(Clone, Debug, Eq, PartialEq)]
pub struct StaConnectedData {
    pub ssid: heapless::String<32>,
    pub bssid: [u8; 6],
    pub channel: u8,
    pub authmode: AuthMethod,
}

#[derive(Clone, Debug, Eq, PartialEq)]
pub struct StaDisconnectedData {
    pub ssid: heapless::String<32>,
    pub bssid: [u8; 6],
    pub reason: wifi_err_reason_t,
}

#[derive(Clone, Debug, Eq, PartialEq)]
pub struct StaAuthmodeChangedData {
    pub old_mode: AuthMethod,
    pub new_mode: AuthMethod,
}

#[derive(Clone, Debug, Eq, PartialEq)]
pub struct StaBssRssiLowData {
    pub rssi: i32,
}

#[derive(Clone, Debug, Eq, PartialEq)]
pub struct StaWpsSuccessData {
    pub ap_cred: heapless::Vec<WpsApCredential, 3>,
}

#[derive(Clone, Debug, Eq, PartialEq)]
pub struct StaWpsPinData {
    pub pin_code: [u8; 8],
}

#[derive(Clone, Debug, Eq, PartialEq)]
pub struct ApStaConnectedData {
    pub mac: [u8; 6],
    pub aid: u8,
    pub is_mesh_child: bool,
}

#[derive(Clone, Debug, Eq, PartialEq)]
pub struct ApStaDisconnectedData {
    pub mac: [u8; 6],
    pub aid: u8,
    pub is_mesh_child: bool,
}

#[derive(Clone, Debug, Eq, PartialEq)]
pub struct ApProbeRequestReceivedData {
    pub rssi: i32,
    pub mac: [u8; 6],
}

#[derive(Clone, Debug, Eq, PartialEq)]
pub enum WifiEvent {
=======
#[derive(Copy, Clone)]
#[repr(transparent)]
pub struct WpsCredentialsRef(wifi_event_sta_wps_er_success_t__bindgen_ty_1);

#[cfg(not(any(
    esp_idf_version_major = "4",
    all(
        esp_idf_version_major = "5",
        any(esp_idf_version_minor = "0", esp_idf_version_minor = "1")
    ),
)))]
#[derive(Copy, Clone, Debug)]
#[repr(C)]
pub struct HomeChannelChange {
    old_chan: u8,
    old_snd: WifiSecondChan,
    new_chan: u8,
    new_snd: WifiSecondChan,
}

#[cfg(not(any(
    esp_idf_version_major = "4",
    all(
        esp_idf_version_major = "5",
        any(esp_idf_version_minor = "0", esp_idf_version_minor = "1")
    ),
)))]
#[derive(Copy, Clone, Debug)]
enum WifiSecondChan {
    None = 0,
    Above,
    Below,
}

#[cfg(not(any(
    esp_idf_version_major = "4",
    all(
        esp_idf_version_major = "5",
        any(esp_idf_version_minor = "0", esp_idf_version_minor = "1")
    ),
)))]
impl TryFrom<u32> for WifiSecondChan {
    type Error = &'static str;

    fn try_from(value: u32) -> Result<Self, Self::Error> {
        #![allow(non_upper_case_globals)]
        match value {
            wifi_second_chan_t_WIFI_SECOND_CHAN_NONE => Ok(Self::None),
            wifi_second_chan_t_WIFI_SECOND_CHAN_ABOVE => Ok(Self::Above),
            wifi_second_chan_t_WIFI_SECOND_CHAN_BELOW => Ok(Self::Below),
            _ => Err("Invalid"),
        }
    }
}

impl WpsCredentialsRef {
    pub fn ssid(&self) -> &CStr {
        unsafe { CStr::from_ptr(self.0.ssid.as_ptr() as *const _) }
    }

    pub fn passphrase(&self) -> &CStr {
        unsafe { CStr::from_ptr(self.0.passphrase.as_ptr() as *const _) }
    }
}

impl fmt::Debug for WpsCredentialsRef {
    fn fmt(&self, f: &mut fmt::Formatter<'_>) -> fmt::Result {
        f.debug_struct("WpsCredentialsRef")
            .field("ssid", &self.ssid())
            .finish()
    }
}

#[derive(Clone, Debug, Eq, PartialEq)]
pub struct WpsCredentials {
    pub ssid: heapless::String<32>,
    pub passphrase: heapless::String<64>,
}

impl TryFrom<&WpsCredentialsRef> for WpsCredentials {
    type Error = EspError;

    fn try_from(credentials: &WpsCredentialsRef) -> Result<Self, Self::Error> {
        let err = EspError::from_infallible::<ESP_ERR_INVALID_ARG>();

        Ok(Self {
            ssid: credentials
                .ssid()
                .to_str()
                .map_err(|_| err)
                .and_then(|credentials| credentials.try_into().map_err(|_| err))?,
            passphrase: credentials
                .passphrase()
                .to_str()
                .map_err(|_| err)
                .and_then(|credentials| credentials.try_into().map_err(|_| err))?,
        })
    }
}

#[derive(Copy, Clone)]
#[repr(transparent)]
pub struct StaConnectedDataRef(wifi_event_sta_connected_t);

impl StaConnectedDataRef {
    pub fn ssid(&self) -> &CStr {
        unsafe { CStr::from_ptr(self.0.ssid.as_ptr() as *const _) }
    }

    pub fn bssid(&self) -> &[u8; 6] {
        &self.0.bssid
    }

    pub fn channel(&self) -> u8 {
        self.0.channel
    }

    pub fn authmode(&self) -> u32 {
        self.0.authmode
    }
}

impl fmt::Debug for StaConnectedDataRef {
    fn fmt(&self, f: &mut fmt::Formatter<'_>) -> fmt::Result {
        f.debug_struct("StaConnectedDataRef")
            .field("ssid", &self.ssid())
            .field("bssid", &self.bssid())
            .field("channel", &self.channel())
            .field("authmode", &self.authmode())
            .finish()
    }
}

#[derive(Copy, Clone)]
#[repr(transparent)]
pub struct StaDisconnectedDataRef(wifi_event_sta_disconnected_t);

impl StaDisconnectedDataRef {
    pub fn ssid(&self) -> &CStr {
        unsafe { CStr::from_ptr(self.0.ssid.as_ptr() as *const _) }
    }

    pub fn bssid(&self) -> &[u8; 6] {
        &self.0.bssid
    }

    pub fn reason(&self) -> u8 {
        self.0.reason
    }
}

impl fmt::Debug for StaDisconnectedDataRef {
    fn fmt(&self, f: &mut fmt::Formatter<'_>) -> fmt::Result {
        f.debug_struct("StaDisconnectedDataRef")
            .field("ssid", &self.ssid())
            .field("bssid", &self.bssid())
            .field("reason", &self.reason())
            .finish()
    }
}

#[derive(Clone, Debug)]
pub enum WifiEvent<'a> {
>>>>>>> 70013e54
    Ready,

    ScanDone(ScanDoneData),

    StaStarted,
    StaStopped,
<<<<<<< HEAD
    StaConnected(StaConnectedData),
    StaDisconnected(StaDisconnectedData),
    StaAuthmodeChanged(StaAuthmodeChangedData),
    StaBssRssiLow(StaBssRssiLowData),
    StaBeaconTimeout,
    StaWpsSuccess(StaWpsSuccessData),
    StaWpsFailed(StaWpsFailedReason),
    StaWpsTimeout,
    StaWpsPin(StaWpsPinData),
=======
    StaConnected(Option<&'a StaConnectedDataRef>),
    StaDisconnected(Option<&'a StaDisconnectedDataRef>),
    StaAuthmodeChanged,
    StaBssRssiLow,
    StaBeaconTimeout,
    StaWpsSuccess(&'a [WpsCredentialsRef]),
    StaWpsFailed,
    StaWpsTimeout,
    StaWpsPin(Option<u32>),
>>>>>>> 70013e54
    StaWpsPbcOverlap,

    ApStarted,
    ApStopped,
    ApStaConnected(ApStaConnectedData),
    ApStaDisconnected(ApStaDisconnectedData),
    ApProbeRequestReceived(ApProbeRequestReceivedData),

    FtmReport,
    ActionTxStatus,
    RocDone,

    #[cfg(not(any(
        esp_idf_version_major = "4",
        all(
            esp_idf_version_major = "5",
            any(esp_idf_version_minor = "0", esp_idf_version_minor = "1")
        ),
    )))]
    HomeChannelChange(HomeChannelChange),
}

unsafe impl<'a> EspEventSource for WifiEvent<'a> {
    fn source() -> Option<&'static ffi::CStr> {
        Some(unsafe { ffi::CStr::from_ptr(WIFI_EVENT) })
    }
}

impl<'a> EspEventDeserializer for WifiEvent<'a> {
    type Data<'d> = WifiEvent<'d>;

    #[allow(non_upper_case_globals, non_snake_case)]
    fn deserialize<'d>(data: &crate::eventloop::EspEvent<'d>) -> WifiEvent<'d> {
        let event_id = data.event_id as u32;

<<<<<<< HEAD
        let event = if event_id == wifi_event_t_WIFI_EVENT_WIFI_READY {
            WifiEvent::Ready
        } else if event_id == wifi_event_t_WIFI_EVENT_SCAN_DONE {
            let data: &wifi_event_sta_scan_done_t = unsafe { data.as_payload() };
            WifiEvent::ScanDone(ScanDoneData {
                success: data.status == 0,
                number: data.number,
                scan_id: data.scan_id,
            })
        } else if event_id == wifi_event_t_WIFI_EVENT_STA_START {
            WifiEvent::StaStarted
        } else if event_id == wifi_event_t_WIFI_EVENT_STA_STOP {
            WifiEvent::StaStopped
        } else if event_id == wifi_event_t_WIFI_EVENT_STA_CONNECTED {
            let data: &wifi_event_sta_connected_t = unsafe { data.as_payload() };
            WifiEvent::StaConnected(StaConnectedData {
                ssid: std::str::from_utf8(&data.ssid[..data.ssid_len as usize])
                    .unwrap()
                    .into(),
                bssid: data.bssid,
                channel: data.channel,
                authmode: Newtype(data.authmode).into(),
            })
        } else if event_id == wifi_event_t_WIFI_EVENT_STA_DISCONNECTED {
            let data: &wifi_event_sta_disconnected_t = unsafe { data.as_payload() };
            WifiEvent::StaDisconnected(StaDisconnectedData {
                ssid: std::str::from_utf8(&data.ssid[..data.ssid_len as usize])
                    .unwrap()
                    .into(),
                bssid: data.bssid,
                reason: data.reason.into(),
            })
        } else if event_id == wifi_event_t_WIFI_EVENT_STA_AUTHMODE_CHANGE {
            let data: &wifi_event_sta_authmode_change_t = unsafe { data.as_payload() };
            WifiEvent::StaAuthmodeChanged(StaAuthmodeChangedData {
                old_mode: Newtype(data.old_mode).into(),
                new_mode: Newtype(data.new_mode).into(),
            })
        } else if event_id == wifi_event_t_WIFI_EVENT_STA_WPS_ER_SUCCESS {
            let data: &wifi_event_sta_wps_er_success_t = unsafe { data.as_payload() };
            WifiEvent::StaWpsSuccess(StaWpsSuccessData {
                ap_cred: data.ap_cred[..data.ap_cred_cnt as usize]
                    .iter()
                    .map(|&raw| Newtype(raw).into())
                    .collect(),
            })
        } else if event_id == wifi_event_t_WIFI_EVENT_STA_WPS_ER_FAILED {
            let data: &wifi_event_sta_wps_fail_reason_t = unsafe { data.as_payload() };
            WifiEvent::StaWpsFailed(Newtype(wifi_event_sta_wps_fail_reason_t::from(*data)).into())
        } else if event_id == wifi_event_t_WIFI_EVENT_STA_WPS_ER_TIMEOUT {
            WifiEvent::StaWpsTimeout
        } else if event_id == wifi_event_t_WIFI_EVENT_STA_WPS_ER_PIN {
            let data: &wifi_event_sta_wps_er_pin_t = unsafe { data.as_payload() };
            WifiEvent::StaWpsPin(StaWpsPinData {
                pin_code: data.pin_code,
            })
        } else if event_id == wifi_event_t_WIFI_EVENT_STA_WPS_ER_PBC_OVERLAP {
            WifiEvent::StaWpsPbcOverlap
        } else if event_id == wifi_event_t_WIFI_EVENT_AP_START {
            WifiEvent::ApStarted
        } else if event_id == wifi_event_t_WIFI_EVENT_AP_STOP {
            WifiEvent::ApStopped
        } else if event_id == wifi_event_t_WIFI_EVENT_AP_STACONNECTED {
            let data: &wifi_event_ap_staconnected_t = unsafe { data.as_payload() };
            WifiEvent::ApStaConnected(ApStaConnectedData {
                mac: data.mac,
                aid: data.aid,
                is_mesh_child: data.is_mesh_child,
            })
        } else if event_id == wifi_event_t_WIFI_EVENT_AP_STADISCONNECTED {
            let data: &wifi_event_ap_stadisconnected_t = unsafe { data.as_payload() };
            WifiEvent::ApStaDisconnected(ApStaDisconnectedData {
                mac: data.mac,
                aid: data.aid,
                is_mesh_child: data.is_mesh_child,
            })
        } else if event_id == wifi_event_t_WIFI_EVENT_AP_PROBEREQRECVED {
            let data: &wifi_event_ap_probe_req_rx_t = unsafe { data.as_payload() };
            WifiEvent::ApProbeRequestReceived(ApProbeRequestReceivedData {
                rssi: data.rssi,
                mac: data.mac,
            })
        } else if event_id == wifi_event_t_WIFI_EVENT_FTM_REPORT {
            WifiEvent::FtmReport
        } else if event_id == wifi_event_t_WIFI_EVENT_STA_BSS_RSSI_LOW {
            let data: &wifi_event_bss_rssi_low_t = unsafe { data.as_payload() };
            WifiEvent::StaBssRssiLow(StaBssRssiLowData { rssi: data.rssi })
        } else if event_id == wifi_event_t_WIFI_EVENT_ACTION_TX_STATUS {
            WifiEvent::ActionTxStatus
        } else if event_id == wifi_event_t_WIFI_EVENT_STA_BEACON_TIMEOUT {
            WifiEvent::StaBeaconTimeout
        } else if event_id == wifi_event_t_WIFI_EVENT_ROC_DONE {
            WifiEvent::RocDone
        } else {
            panic!("Unknown event ID: {}", event_id);
        };

        f(&event)
=======
        match event_id {
            wifi_event_t_WIFI_EVENT_WIFI_READY => WifiEvent::Ready,
            wifi_event_t_WIFI_EVENT_SCAN_DONE => WifiEvent::ScanDone,
            wifi_event_t_WIFI_EVENT_STA_START => WifiEvent::StaStarted,
            wifi_event_t_WIFI_EVENT_STA_STOP => WifiEvent::StaStopped,
            wifi_event_t_WIFI_EVENT_STA_CONNECTED => {
                let payload = unsafe {
                    (data.payload.unwrap() as *const _ as *const wifi_event_sta_connected_t)
                        .as_ref()
                };

                WifiEvent::StaConnected(unsafe {
                    core::mem::transmute::<
                        Option<&'d wifi_event_sta_connected_t>,
                        Option<&'d StaConnectedDataRef>,
                    >(payload)
                })
            }
            wifi_event_t_WIFI_EVENT_STA_DISCONNECTED => {
                let payload = unsafe {
                    (data.payload.unwrap() as *const _ as *const wifi_event_sta_disconnected_t)
                        .as_ref()
                };

                WifiEvent::StaDisconnected(unsafe {
                    core::mem::transmute::<
                        Option<&'d wifi_event_sta_disconnected_t>,
                        Option<&'d StaDisconnectedDataRef>,
                    >(payload)
                })
            }
            wifi_event_t_WIFI_EVENT_STA_AUTHMODE_CHANGE => WifiEvent::StaAuthmodeChanged,
            wifi_event_t_WIFI_EVENT_STA_WPS_ER_SUCCESS => {
                let payload = unsafe {
                    (data.payload.unwrap() as *const _ as *const wifi_event_sta_wps_er_success_t)
                        .as_ref()
                };

                let credentials = payload
                    .map(|payload| &payload.ap_cred[..payload.ap_cred_cnt as _])
                    .unwrap_or(&[]);

                WifiEvent::StaWpsSuccess(unsafe { core::mem::transmute(credentials) })
            }
            wifi_event_t_WIFI_EVENT_STA_WPS_ER_FAILED => WifiEvent::StaWpsFailed,
            wifi_event_t_WIFI_EVENT_STA_WPS_ER_TIMEOUT => WifiEvent::StaWpsTimeout,
            wifi_event_t_WIFI_EVENT_STA_WPS_ER_PIN => {
                let payload = unsafe {
                    (data.payload.unwrap() as *const _ as *const wifi_event_sta_wps_er_pin_t)
                        .as_ref()
                };
                let pin = payload
                    .and_then(|x| core::str::from_utf8(&x.pin_code).ok())
                    .and_then(|x| x.parse().ok());
                WifiEvent::StaWpsPin(pin)
            }
            wifi_event_t_WIFI_EVENT_STA_WPS_ER_PBC_OVERLAP => WifiEvent::StaWpsPbcOverlap,
            wifi_event_t_WIFI_EVENT_AP_START => WifiEvent::ApStarted,
            wifi_event_t_WIFI_EVENT_AP_STOP => WifiEvent::ApStopped,
            wifi_event_t_WIFI_EVENT_AP_STACONNECTED => WifiEvent::ApStaConnected,
            wifi_event_t_WIFI_EVENT_AP_STADISCONNECTED => WifiEvent::ApStaDisconnected,
            wifi_event_t_WIFI_EVENT_AP_PROBEREQRECVED => WifiEvent::ApProbeRequestReceived,
            wifi_event_t_WIFI_EVENT_FTM_REPORT => WifiEvent::FtmReport,
            wifi_event_t_WIFI_EVENT_STA_BSS_RSSI_LOW => WifiEvent::StaBssRssiLow,
            wifi_event_t_WIFI_EVENT_ACTION_TX_STATUS => WifiEvent::ActionTxStatus,
            wifi_event_t_WIFI_EVENT_STA_BEACON_TIMEOUT => WifiEvent::StaBeaconTimeout,
            wifi_event_t_WIFI_EVENT_ROC_DONE => WifiEvent::RocDone,
            #[cfg(not(any(
                esp_idf_version_major = "4",
                all(
                    esp_idf_version_major = "5",
                    any(esp_idf_version_minor = "0", esp_idf_version_minor = "1")
                ),
            )))]
            wifi_event_t_WIFI_EVENT_HOME_CHANNEL_CHANGE => {
                let payload = unsafe {
                    (data.payload.unwrap() as *const _ as *const wifi_event_home_channel_change_t)
                        .as_ref()
                }
                .unwrap();

                WifiEvent::HomeChannelChange(HomeChannelChange {
                    old_chan: payload.old_chan,
                    old_snd: payload.old_snd.try_into().unwrap(),
                    new_chan: payload.new_chan,
                    new_snd: payload.new_snd.try_into().unwrap(),
                })
            }
            _ => panic!("unknown event ID: {}", event_id),
        }
>>>>>>> 70013e54
    }
}

const CONNECT_TIMEOUT: Duration = Duration::from_secs(15);
const WPS_TIMEOUT: Duration = Duration::from_secs(120);

<<<<<<< HEAD
fn matches_wifi_event(event: &WifiEvent) -> bool {
    matches!(
        event,
        WifiEvent::ApStarted
            | WifiEvent::ApStopped
            | WifiEvent::StaStarted
            | WifiEvent::StaStopped
            | WifiEvent::StaConnected(_)
            | WifiEvent::StaDisconnected(_)
            | WifiEvent::ScanDone(_)
    )
}

=======
/// Wraps a [`WifiDriver`] or [`EspWifi`], and offers strictly synchronous (blocking)
/// function calls for their functionality.
// TODO: add an example about wrapping an existing instance of wifidriver/espwifi,
// as well as using that instance once the BlockingWifi drops it.
>>>>>>> 70013e54
pub struct BlockingWifi<T> {
    wifi: T,
    event_loop: crate::eventloop::EspSystemEventLoop,
}

impl<T> BlockingWifi<T>
where
    T: Wifi<Error = EspError> + NonBlocking,
{
    pub fn wrap(wifi: T, event_loop: EspSystemEventLoop) -> Result<Self, EspError> {
        Ok(Self { wifi, event_loop })
    }

    /// Returns the underlying [`WifiDriver`] or [`EspWifi`]
    pub fn wifi(&self) -> &T {
        &self.wifi
    }

    /// Returns the underlying [`WifiDriver`] or [`EspWifi`], as mutable
    pub fn wifi_mut(&mut self) -> &mut T {
        &mut self.wifi
    }

    /// As per [`WifiDriver::get_capabilities()`]
    pub fn get_capabilities(&self) -> Result<EnumSet<Capability>, EspError> {
        self.wifi.get_capabilities()
    }

    /// As per [`WifiDriver::get_configuration()`]
    pub fn get_configuration(&self) -> Result<Configuration, EspError> {
        self.wifi.get_configuration()
    }

    /// As per [`WifiDriver::set_configuration()`]
    pub fn set_configuration(&mut self, conf: &Configuration) -> Result<(), EspError> {
        self.wifi.set_configuration(conf)
    }

    /// As per [`WifiDriver::is_started()`]
    pub fn is_started(&self) -> Result<bool, EspError> {
        self.wifi.is_started()
    }

    /// As per [`WifiDriver::is_connected()`]
    pub fn is_connected(&self) -> Result<bool, EspError> {
        self.wifi.is_connected()
    }

    /// As per [`WifiDriver::start()`], but as a blocking call that returns
    /// once the wifi driver has started.
    pub fn start(&mut self) -> Result<(), EspError> {
        self.wifi.start()?;
        self.wifi_wait_while(|| self.wifi.is_started().map(|s| !s), None)
    }

    /// As per [`WifiDriver::stop()`], but as a blocking call that returns
    /// once the wifi driver has stopped.
    pub fn stop(&mut self) -> Result<(), EspError> {
        self.wifi.stop()?;
        self.wifi_wait_while(|| self.wifi.is_started(), None)
    }

    /// As per [`WifiDriver::connect()`], but as a blocking call that returns
    /// once the wifi driver is connected.
    pub fn connect(&mut self) -> Result<(), EspError> {
        self.wifi.connect()?;
        self.wifi_wait_while(
            || self.wifi.is_connected().map(|s| !s),
            Some(CONNECT_TIMEOUT),
        )
    }

    /// As per [`WifiDriver::disconnect()`], but as a blocking call that returns
    /// once the wifi driver has disconnected.
    pub fn disconnect(&mut self) -> Result<(), EspError> {
        self.wifi.disconnect()?;
        self.wifi_wait_while(|| self.wifi.is_connected(), None)
    }

    /// As per [`WifiDriver::scan_n()`]
    pub fn scan_n<const N: usize>(
        &mut self,
    ) -> Result<(heapless::Vec<AccessPointInfo, N>, usize), EspError> {
        self.wifi.scan_n()
    }

    /// As per [`WifiDriver::scan()`]
    #[cfg(feature = "alloc")]
    pub fn scan(&mut self) -> Result<alloc::vec::Vec<AccessPointInfo>, EspError> {
        self.wifi.scan()
    }

    /// Performs a blocking wait until certain condition provided by the user
    /// in the form of a `matcher` callback becomes false. Most often than not
    /// that condition would be related to the state of the Wifi driver. In
    /// other words, whether the driver is started, stopped, (dis)connected and
    /// so on.
    ///
    /// Note that the waiting is not done internally using busy-looping and/or
    /// timeouts. Rather, the condition (`matcher`) is evaluated initially, and
    /// if it returns `true`, it is re-evaluated each time the ESP IDF C Wifi
    /// driver posts a Wifi event on the system event loop. The reasoning behind
    /// this is that changes to the state of the Wifi driver are always
    /// accompanied by posting Wifi events.
    pub fn wifi_wait_while<F: Fn() -> Result<bool, EspError>>(
        &self,
        matcher: F,
        timeout: Option<Duration>,
    ) -> Result<(), EspError> {
        let wait = Wait::new::<WifiEvent>(&self.event_loop)?;

        wait.wait_while(matcher, timeout)
    }

    /// Start WPS and perform a blocking wait until it connects, fails or times
    /// out. A [`WpsStatus`] is returned that contains the success status of the
    /// WPS connection. When the credentials of only one access point are
    /// received, the WiFi driver configuration will automatically be set to
    /// that access point. If multiple credentials were received, a
    /// `WpsStatus::Success` will be returned with a vector containing those
    /// credentials. The caller must then handle those credentials and set the
    /// configuration manually.
    pub fn start_wps(&mut self, config: &WpsConfig) -> Result<WpsStatus, EspError> {
        self.wifi.start_wps(config)?;
        self.wifi_wait_while(
            || self.wifi.is_wps_finished().map(|x| !x),
            Some(WPS_TIMEOUT),
        )?;
        Ok(self.wifi.stop_wps().unwrap_or(WpsStatus::Timeout))
    }
}

#[cfg(esp_idf_comp_esp_netif_enabled)]
impl<T> BlockingWifi<T>
where
    T: NetifStatus,
{
    /// As per [`EspWifi::is_up()`].
    pub fn is_up(&self) -> Result<bool, EspError> {
        self.wifi.is_up()
    }

    /// Waits until the underlaying network interface is up.
    pub fn wait_netif_up(&self) -> Result<(), EspError> {
        self.ip_wait_while(|| self.wifi.is_up().map(|s| !s), Some(CONNECT_TIMEOUT))
    }

    /// As [`BlockingWifi::wifi_wait_while()`], but for `EspWifi` events
    /// related to the IP layer, instead of `WifiDriver` events on the data link layer.
    pub fn ip_wait_while<F: Fn() -> Result<bool, EspError>>(
        &self,
        matcher: F,
        timeout: Option<core::time::Duration>,
    ) -> Result<(), EspError> {
        let wait = crate::eventloop::Wait::new::<IpEvent>(&self.event_loop)?;

        wait.wait_while(matcher, timeout)
    }
}

impl<T> Wifi for BlockingWifi<T>
where
    T: Wifi<Error = EspError> + NonBlocking,
{
    type Error = EspError;

    fn get_capabilities(&self) -> Result<EnumSet<Capability>, Self::Error> {
        BlockingWifi::get_capabilities(self)
    }

    fn get_configuration(&self) -> Result<Configuration, Self::Error> {
        BlockingWifi::get_configuration(self)
    }

    fn set_configuration(&mut self, conf: &Configuration) -> Result<(), Self::Error> {
        BlockingWifi::set_configuration(self, conf)
    }

    fn is_started(&self) -> Result<bool, Self::Error> {
        BlockingWifi::is_started(self)
    }

    fn is_connected(&self) -> Result<bool, Self::Error> {
        BlockingWifi::is_connected(self)
    }

    fn start(&mut self) -> Result<(), Self::Error> {
        BlockingWifi::start(self)
    }

    fn stop(&mut self) -> Result<(), Self::Error> {
        BlockingWifi::stop(self)
    }

    fn connect(&mut self) -> Result<(), Self::Error> {
        BlockingWifi::connect(self)
    }

    fn disconnect(&mut self) -> Result<(), Self::Error> {
        BlockingWifi::disconnect(self)
    }

    fn scan_n<const N: usize>(
        &mut self,
    ) -> Result<(heapless::Vec<AccessPointInfo, N>, usize), Self::Error> {
        BlockingWifi::scan_n(self)
    }

    #[cfg(feature = "alloc")]
    fn scan(&mut self) -> Result<alloc::vec::Vec<AccessPointInfo>, Self::Error> {
        BlockingWifi::scan(self)
    }
}

#[cfg(esp_idf_comp_esp_netif_enabled)]
impl<T> NetifStatus for BlockingWifi<T>
where
    T: NetifStatus,
{
    fn is_up(&self) -> Result<bool, EspError> {
        BlockingWifi::is_up(self)
    }
}

/// Wraps a [`WifiDriver`] or [`EspWifi`], and offers strictly `async`
/// (non-blocking) function calls for their functionality.
#[cfg(all(feature = "alloc", esp_idf_comp_esp_timer_enabled))]
pub struct AsyncWifi<T> {
    wifi: T,
    event_loop: crate::eventloop::EspSystemEventLoop,
    timer_service: crate::timer::EspTaskTimerService,
}

#[cfg(all(feature = "alloc", esp_idf_comp_esp_timer_enabled))]
impl<T> AsyncWifi<T>
where
    T: Wifi<Error = EspError> + NonBlocking,
{
    pub fn wrap(
        wifi: T,
        event_loop: EspSystemEventLoop,
        timer_service: EspTaskTimerService,
    ) -> Result<Self, EspError> {
        Ok(Self {
            wifi,
            event_loop,
            timer_service,
        })
    }

    /// Returns the underlying [`WifiDriver`] or [`EspWifi`]
    pub fn wifi(&self) -> &T {
        &self.wifi
    }

    /// Returns the underlying [`WifiDriver`] or [`EspWifi`], as mutable
    pub fn wifi_mut(&mut self) -> &mut T {
        &mut self.wifi
    }

    /// As per [`WifiDriver::get_capabilities()`]
    pub fn get_capabilities(&self) -> Result<EnumSet<Capability>, EspError> {
        self.wifi.get_capabilities()
    }

    /// As per [`WifiDriver::get_configuration()`]
    pub fn get_configuration(&self) -> Result<Configuration, EspError> {
        self.wifi.get_configuration()
    }

    /// As per [`WifiDriver::set_configuration()`]
    pub fn set_configuration(&mut self, conf: &Configuration) -> Result<(), EspError> {
        self.wifi.set_configuration(conf)
    }

    /// As per [`WifiDriver::is_started()`]
    pub fn is_started(&self) -> Result<bool, EspError> {
        self.wifi.is_started()
    }

    /// As per [`WifiDriver::is_connected()`]
    pub fn is_connected(&self) -> Result<bool, EspError> {
        self.wifi.is_connected()
    }

    /// As per [`WifiDriver::start()`], but as an async call that awaits until
    /// the wifi driver has started.
    pub async fn start(&mut self) -> Result<(), EspError> {
        self.wifi.start()?;
        self.wifi_wait(|this| this.wifi.is_started().map(|s| !s), None)
            .await
    }

    /// As per [`WifiDriver::stop()`], but as an async call that awaits until
    /// the wifi driver has stopped.
    pub async fn stop(&mut self) -> Result<(), EspError> {
        self.wifi.stop()?;
        self.wifi_wait(|this| this.wifi.is_started(), None).await
    }

    /// As per [`WifiDriver::connect()`], but as an async call that awaits until
    /// the wifi driver has connected.
    pub async fn connect(&mut self) -> Result<(), EspError> {
        self.wifi.connect()?;
        self.wifi_wait(
            |this| this.wifi.is_connected().map(|s| !s),
            Some(CONNECT_TIMEOUT),
        )
        .await
    }

    /// As per [`WifiDriver::disconnect()`], but as an async call that awaits until
    /// the wifi driver has disconnected.
    pub async fn disconnect(&mut self) -> Result<(), EspError> {
        self.wifi.disconnect()?;
        self.wifi_wait(|this| this.wifi.is_connected(), None).await
    }

    /// As per [`WifiDriver::start_scan()`] plus [`WifiDriver::get_scan_result_n()`],
    /// as an async call that awaits until the scan is complete.
    pub async fn scan_n<const N: usize>(
        &mut self,
    ) -> Result<(heapless::Vec<AccessPointInfo, N>, usize), EspError> {
        self.wifi.start_scan(&Default::default(), false)?;

        self.wifi_wait(|this| this.wifi.is_scan_done().map(|s| !s), None)
            .await?;

        self.wifi.get_scan_result_n()
    }

    /// As per [`WifiDriver::start_scan()`] plus [`WifiDriver::get_scan_result()`],
    /// as an async call that awaits until the scan is complete.
    #[cfg(feature = "alloc")]
    pub async fn scan(&mut self) -> Result<alloc::vec::Vec<AccessPointInfo>, EspError> {
        self.wifi.start_scan(&Default::default(), false)?;

        self.wifi_wait(|this| this.wifi.is_scan_done().map(|s| !s), None)
            .await?;

        self.wifi.get_scan_result()
    }

    /// Awaits for a certain condition provided by the user in the form of a
    /// `matcher` callback to become false. Most often than not that condition
    /// would be related to the state of the Wifi driver. In other words,
    /// whether the driver is started, stopped, (dis)connected and so on.
    ///
    /// Note that the waiting is not done internally using busy-looping and/or
    /// timeouts. Rather, the condition (`matcher`) is evaluated initially, and
    /// if it returns `true`, it is re-evaluated each time the ESP IDF C Wifi
    /// driver posts a Wifi event on the system event loop. The reasoning behind
    /// this is that changes to the state of the Wifi driver are always
    /// accompanied by posting Wifi events.
    pub async fn wifi_wait<F: FnMut(&mut Self) -> Result<bool, EspError>>(
        &mut self,
        mut matcher: F,
        timeout: Option<Duration>,
    ) -> Result<(), EspError> {
        let mut wait = crate::eventloop::AsyncWait::<WifiEvent, _>::new(
            &self.event_loop,
            &self.timer_service,
        )?;

        wait.wait_while(|| matcher(self), timeout).await
    }

    /// Start WPS and perform a wait asynchronously until it connects, fails or
    /// times out. A [`WpsStatus`] is returned that contains the success status
    /// of the WPS connection. When the credentials of only one access point are
    /// received, the WiFi driver configuration will automatically be set to
    /// that access point. If multiple credentials were received, a
    /// `WpsStatus::Success` will be returned with a vector containing those
    /// credentials. The caller must then handle those credentials and set the
    /// configuration manually.
    pub async fn start_wps(&mut self, config: &WpsConfig<'_>) -> Result<WpsStatus, EspError> {
        self.wifi.start_wps(config)?;
        self.wifi_wait(
            |this| this.wifi.is_wps_finished().map(|x| !x),
            Some(WPS_TIMEOUT),
        )
        .await?;
        Ok(self.wifi.stop_wps().unwrap_or(WpsStatus::Timeout))
    }
}

#[cfg(all(feature = "alloc", esp_idf_comp_esp_timer_enabled))]
#[cfg(esp_idf_comp_esp_netif_enabled)]
impl<T> AsyncWifi<T>
where
    T: NetifStatus,
{
    /// As per [`EspWifi::is_up()`].
    pub fn is_up(&self) -> Result<bool, EspError> {
        self.wifi.is_up()
    }

    /// Waits until the underlaying network interface is up.
    pub async fn wait_netif_up(&mut self) -> Result<(), EspError> {
        self.ip_wait_while(|this| this.wifi.is_up().map(|s| !s), Some(CONNECT_TIMEOUT))
            .await
    }

    /// As [`AsyncWifi::wifi_wait()`], but for `EspWifi` events related to the
    /// IP layer, instead of `WifiDriver` events on the data link layer.
    pub async fn ip_wait_while<F: FnMut(&mut Self) -> Result<bool, EspError>>(
        &mut self,
        mut matcher: F,
        timeout: Option<core::time::Duration>,
    ) -> Result<(), EspError> {
        let mut wait =
            crate::eventloop::AsyncWait::<IpEvent, _>::new(&self.event_loop, &self.timer_service)?;

        wait.wait_while(|| matcher(self), timeout).await
    }
}

#[cfg(all(feature = "alloc", esp_idf_comp_esp_timer_enabled))]
impl<T> embedded_svc::wifi::asynch::Wifi for AsyncWifi<T>
where
    T: Wifi<Error = EspError> + NonBlocking,
{
    type Error = T::Error;

    async fn get_capabilities(&self) -> Result<EnumSet<Capability>, Self::Error> {
        AsyncWifi::get_capabilities(self)
    }

    async fn get_configuration(&self) -> Result<Configuration, Self::Error> {
        AsyncWifi::get_configuration(self)
    }

    async fn set_configuration(&mut self, conf: &Configuration) -> Result<(), Self::Error> {
        AsyncWifi::set_configuration(self, conf)
    }

    async fn start(&mut self) -> Result<(), Self::Error> {
        AsyncWifi::start(self).await
    }

    async fn stop(&mut self) -> Result<(), Self::Error> {
        AsyncWifi::stop(self).await
    }

    async fn connect(&mut self) -> Result<(), Self::Error> {
        AsyncWifi::connect(self).await
    }

    async fn disconnect(&mut self) -> Result<(), Self::Error> {
        AsyncWifi::disconnect(self).await
    }

    async fn is_started(&self) -> Result<bool, Self::Error> {
        AsyncWifi::is_started(self)
    }

    async fn is_connected(&self) -> Result<bool, Self::Error> {
        AsyncWifi::is_connected(self)
    }

    async fn scan_n<const N: usize>(
        &mut self,
    ) -> Result<(heapless::Vec<AccessPointInfo, N>, usize), Self::Error> {
        AsyncWifi::scan_n(self).await
    }

    #[cfg(feature = "alloc")]
    async fn scan(&mut self) -> Result<alloc::vec::Vec<AccessPointInfo>, Self::Error> {
        AsyncWifi::scan(self).await
    }
}

#[cfg(esp_idf_comp_esp_netif_enabled)]
impl<'d> crate::netif::asynch::NetifStatus for EspWifi<'d> {
    async fn is_up(&self) -> Result<bool, EspError> {
        EspWifi::is_up(self)
    }
}

#[cfg(all(feature = "alloc", esp_idf_comp_esp_timer_enabled))]
#[cfg(esp_idf_comp_esp_netif_enabled)]
impl<T> crate::netif::asynch::NetifStatus for AsyncWifi<T>
where
    T: NetifStatus,
{
    async fn is_up(&self) -> Result<bool, EspError> {
        AsyncWifi::is_up(self)
    }
}

#[derive(Copy, Clone, Debug, Eq, PartialEq)]
enum WifiStaStatus {
    Stopped,
    Started,
    Connected,
}

#[derive(Copy, Clone, Debug, Eq, PartialEq)]
enum WifiApStatus {
    Stopped,
    Started,
}

#[derive(Copy, Clone, Debug, Eq, PartialEq)]
enum WifiScanStatus {
    Idle,
    Started,
    Done,
}

#[derive(Debug)]
pub struct WpsConfig<'a> {
    pub wps_type: WpsType,
    pub factory_info: WpsFactoryInfo<'a>,
}

impl TryFrom<&WpsConfig<'_>> for Newtype<esp_wps_config_t> {
    type Error = EspError;

    fn try_from(config: &WpsConfig<'_>) -> Result<Self, Self::Error> {
        let factory_info = Newtype::<wps_factory_information_t>::try_from(&config.factory_info)?.0;
        Ok(Newtype(esp_wps_config_t {
            wps_type: config.wps_type.as_raw_type(),
            factory_info,
            #[cfg(not(esp_idf_version_major = "4"))]
            pin: config.wps_type.as_pin(),
        }))
    }
}

#[derive(Clone, Debug)]
pub struct WpsFactoryInfo<'a> {
    pub manufacturer: &'a str,
    pub model_number: &'a str,
    pub model_name: &'a str,
    pub device_name: &'a str,
}

impl TryFrom<&WpsFactoryInfo<'_>> for Newtype<wps_factory_information_t> {
    type Error = EspError;

    fn try_from(info: &WpsFactoryInfo<'_>) -> Result<Self, Self::Error> {
        let mut result = Newtype(wps_factory_information_t {
            manufacturer: [0; 65],
            model_number: [0; 33],
            model_name: [0; 33],
            device_name: [0; 33],
        });

        set_str(
            c_char_to_u8_slice_mut(&mut result.0.manufacturer),
            info.manufacturer,
        )?;
        set_str(
            c_char_to_u8_slice_mut(&mut result.0.model_number),
            info.model_number,
        )?;
        set_str(
            c_char_to_u8_slice_mut(&mut result.0.model_name),
            info.model_name,
        )?;
        set_str(
            c_char_to_u8_slice_mut(&mut result.0.device_name),
            info.device_name,
        )?;

        Ok(result)
    }
}

#[derive(Copy, Clone, Debug, Eq, PartialEq)]
pub enum WpsType {
    Pbc,
    Pin(u32),
}

impl WpsType {
    fn as_raw_type(&self) -> wps_type_t {
        match self {
            WpsType::Pbc => wps_type_WPS_TYPE_PBC,
            WpsType::Pin(_) => wps_type_WPS_TYPE_PIN,
        }
    }

    #[cfg(not(esp_idf_version_major = "4"))]
    fn as_pin(&self) -> [ffi::c_char; 9] {
        match self {
            WpsType::Pbc => [0; 9],
            WpsType::Pin(pin) => {
                let mut result = [0; 9];
                let mut pin = *pin;
                let mut rem: u32;
                for i in 0..8 {
                    rem = pin % 10;
                    pin /= 10;
                    result[7 - i] = (rem as ffi::c_char) + 48;
                }
                result
            }
        }
    }
}

#[derive(Clone, Debug)]
pub enum WpsStatus {
    SuccessConnected,
    SuccessMultipleAccessPoints(alloc::vec::Vec<WpsCredentials>),
    Failure,
    Timeout,
    Pin(Option<u32>),
    PbcOverlap,
}

impl TryFrom<&WifiEvent<'_>> for WpsStatus {
    type Error = EspError;

    fn try_from(event: &WifiEvent) -> Result<Self, Self::Error> {
        match event {
            WifiEvent::StaWpsSuccess(credentials) => {
                if credentials.is_empty() {
                    Ok(WpsStatus::SuccessConnected)
                } else {
                    Ok(WpsStatus::SuccessMultipleAccessPoints(
                        credentials
                            .iter()
                            .filter_map(|c| c.try_into().ok())
                            .collect::<alloc::vec::Vec<WpsCredentials>>(),
                    ))
                }
            }
            WifiEvent::StaWpsFailed => Ok(WpsStatus::Failure),
            WifiEvent::StaWpsTimeout => Ok(WpsStatus::Timeout),
            WifiEvent::StaWpsPin(pin) => Ok(WpsStatus::Pin(*pin)),
            WifiEvent::StaWpsPbcOverlap => Ok(WpsStatus::PbcOverlap),
            _ => Err(EspError::from_infallible::<ESP_ERR_INVALID_ARG>()),
        }
    }
}<|MERGE_RESOLUTION|>--- conflicted
+++ resolved
@@ -485,15 +485,6 @@
             let mut guard = s_status.lock();
 
             match event {
-<<<<<<< HEAD
-                WifiEvent::ApStarted => guard.1 = WifiEvent::ApStarted,
-                WifiEvent::ApStopped => guard.1 = WifiEvent::ApStopped,
-                WifiEvent::StaStarted => guard.0 = WifiEvent::StaStarted,
-                WifiEvent::StaStopped => guard.0 = WifiEvent::StaStopped,
-                WifiEvent::StaConnected(data) => guard.0 = WifiEvent::StaConnected(data.clone()),
-                WifiEvent::StaDisconnected(data) => guard.0 = WifiEvent::StaDisconnected(data.clone()),
-                WifiEvent::ScanDone(data) => guard.0 = WifiEvent::ScanDone(data.clone()),
-=======
                 WifiEvent::ApStarted => guard.ap = WifiApStatus::Started,
                 WifiEvent::ApStopped => guard.ap = WifiApStatus::Stopped,
                 WifiEvent::StaStarted => guard.sta = WifiStaStatus::Started,
@@ -506,7 +497,6 @@
                 | WifiEvent::StaWpsTimeout
                 | WifiEvent::StaWpsPin(_)
                 | WifiEvent::StaWpsPbcOverlap => guard.wps = Some((&event).try_into().unwrap()),
->>>>>>> 70013e54
                 _ => (),
             };
         })?;
@@ -662,16 +652,6 @@
     pub fn is_sta_started(&self) -> Result<bool, EspError> {
         let guard = self.status.lock();
 
-<<<<<<< HEAD
-        Ok(matches!(guard.0, WifiEvent::StaStarted
-            | WifiEvent::StaConnected(_)
-            | WifiEvent::ScanDone(_)
-            | WifiEvent::StaDisconnected(_)))
-    }
-
-    pub fn is_sta_connected(&self) -> Result<bool, EspError> {
-        Ok(matches!(self.status.lock().0, WifiEvent::StaConnected(_)))
-=======
         Ok(matches!(
             guard.sta,
             WifiStaStatus::Started | WifiStaStatus::Connected
@@ -680,7 +660,6 @@
 
     pub fn is_sta_connected(&self) -> Result<bool, EspError> {
         Ok(matches!(self.status.lock().sta, WifiStaStatus::Connected))
->>>>>>> 70013e54
     }
 
     pub fn is_started(&self) -> Result<bool, EspError> {
@@ -706,24 +685,15 @@
         } else {
             let guard = self.status.lock();
 
-<<<<<<< HEAD
-            Ok((!ap_enabled || guard.1 == WifiEvent::ApStarted)
-                && (!sta_enabled || matches!(guard.0, WifiEvent::StaConnected(_))))
-=======
             Ok((!ap_enabled || matches!(guard.ap, WifiApStatus::Started))
                 && (!sta_enabled || matches!(guard.sta, WifiStaStatus::Connected)))
->>>>>>> 70013e54
         }
     }
 
     pub fn is_scan_done(&self) -> Result<bool, EspError> {
         let guard = self.status.lock();
 
-<<<<<<< HEAD
-        Ok(matches!(guard.0, WifiEvent::ScanDone(_)))
-=======
         Ok(matches!(guard.scan, WifiScanStatus::Done))
->>>>>>> 70013e54
     }
 
     #[allow(non_upper_case_globals)]
@@ -1825,107 +1795,6 @@
     }
 }
 
-<<<<<<< HEAD
-#[derive(Copy, Clone, Debug, Eq, PartialEq)]
-pub enum StaWpsFailedReason {
-    Normal,
-    ReceivedM2D,
-}
-
-impl From<Newtype<wifi_event_sta_wps_fail_reason_t>> for StaWpsFailedReason {
-    #[allow(non_upper_case_globals)]
-    fn from(reason: Newtype<wifi_event_sta_wps_fail_reason_t>) -> Self {
-        match reason.0 {
-            wifi_event_sta_wps_fail_reason_t_WPS_FAIL_REASON_NORMAL => StaWpsFailedReason::Normal,
-            wifi_event_sta_wps_fail_reason_t_WPS_FAIL_REASON_RECV_M2D => {
-                StaWpsFailedReason::ReceivedM2D
-            }
-            _ => panic!(),
-        }
-    }
-}
-
-#[derive(Clone, Debug, Eq, PartialEq)]
-pub struct WpsApCredential {
-    pub ssid: heapless::String<32>,
-    pub passphrase: heapless::String<64>,
-}
-
-impl From<Newtype<wifi_event_sta_wps_er_success_t__bindgen_ty_1>> for WpsApCredential {
-    fn from(credential: Newtype<wifi_event_sta_wps_er_success_t__bindgen_ty_1>) -> Self {
-        WpsApCredential {
-            ssid: from_cstr(&credential.0.ssid).into(),
-            passphrase: from_cstr(&credential.0.passphrase).into(),
-        }
-    }
-}
-
-#[derive(Clone, Debug, Eq, PartialEq)]
-pub struct ScanDoneData {
-    pub success: bool,
-    pub number: u8,
-    pub scan_id: u8,
-}
-
-#[derive(Clone, Debug, Eq, PartialEq)]
-pub struct StaConnectedData {
-    pub ssid: heapless::String<32>,
-    pub bssid: [u8; 6],
-    pub channel: u8,
-    pub authmode: AuthMethod,
-}
-
-#[derive(Clone, Debug, Eq, PartialEq)]
-pub struct StaDisconnectedData {
-    pub ssid: heapless::String<32>,
-    pub bssid: [u8; 6],
-    pub reason: wifi_err_reason_t,
-}
-
-#[derive(Clone, Debug, Eq, PartialEq)]
-pub struct StaAuthmodeChangedData {
-    pub old_mode: AuthMethod,
-    pub new_mode: AuthMethod,
-}
-
-#[derive(Clone, Debug, Eq, PartialEq)]
-pub struct StaBssRssiLowData {
-    pub rssi: i32,
-}
-
-#[derive(Clone, Debug, Eq, PartialEq)]
-pub struct StaWpsSuccessData {
-    pub ap_cred: heapless::Vec<WpsApCredential, 3>,
-}
-
-#[derive(Clone, Debug, Eq, PartialEq)]
-pub struct StaWpsPinData {
-    pub pin_code: [u8; 8],
-}
-
-#[derive(Clone, Debug, Eq, PartialEq)]
-pub struct ApStaConnectedData {
-    pub mac: [u8; 6],
-    pub aid: u8,
-    pub is_mesh_child: bool,
-}
-
-#[derive(Clone, Debug, Eq, PartialEq)]
-pub struct ApStaDisconnectedData {
-    pub mac: [u8; 6],
-    pub aid: u8,
-    pub is_mesh_child: bool,
-}
-
-#[derive(Clone, Debug, Eq, PartialEq)]
-pub struct ApProbeRequestReceivedData {
-    pub rssi: i32,
-    pub mac: [u8; 6],
-}
-
-#[derive(Clone, Debug, Eq, PartialEq)]
-pub enum WifiEvent {
-=======
 #[derive(Copy, Clone)]
 #[repr(transparent)]
 pub struct WpsCredentialsRef(wifi_event_sta_wps_er_success_t__bindgen_ty_1);
@@ -2089,24 +1958,12 @@
 
 #[derive(Clone, Debug)]
 pub enum WifiEvent<'a> {
->>>>>>> 70013e54
     Ready,
 
-    ScanDone(ScanDoneData),
+    ScanDone,
 
     StaStarted,
     StaStopped,
-<<<<<<< HEAD
-    StaConnected(StaConnectedData),
-    StaDisconnected(StaDisconnectedData),
-    StaAuthmodeChanged(StaAuthmodeChangedData),
-    StaBssRssiLow(StaBssRssiLowData),
-    StaBeaconTimeout,
-    StaWpsSuccess(StaWpsSuccessData),
-    StaWpsFailed(StaWpsFailedReason),
-    StaWpsTimeout,
-    StaWpsPin(StaWpsPinData),
-=======
     StaConnected(Option<&'a StaConnectedDataRef>),
     StaDisconnected(Option<&'a StaDisconnectedDataRef>),
     StaAuthmodeChanged,
@@ -2116,14 +1973,13 @@
     StaWpsFailed,
     StaWpsTimeout,
     StaWpsPin(Option<u32>),
->>>>>>> 70013e54
     StaWpsPbcOverlap,
 
     ApStarted,
     ApStopped,
-    ApStaConnected(ApStaConnectedData),
-    ApStaDisconnected(ApStaDisconnectedData),
-    ApProbeRequestReceived(ApProbeRequestReceivedData),
+    ApStaConnected,
+    ApStaDisconnected,
+    ApProbeRequestReceived,
 
     FtmReport,
     ActionTxStatus,
@@ -2152,106 +2008,6 @@
     fn deserialize<'d>(data: &crate::eventloop::EspEvent<'d>) -> WifiEvent<'d> {
         let event_id = data.event_id as u32;
 
-<<<<<<< HEAD
-        let event = if event_id == wifi_event_t_WIFI_EVENT_WIFI_READY {
-            WifiEvent::Ready
-        } else if event_id == wifi_event_t_WIFI_EVENT_SCAN_DONE {
-            let data: &wifi_event_sta_scan_done_t = unsafe { data.as_payload() };
-            WifiEvent::ScanDone(ScanDoneData {
-                success: data.status == 0,
-                number: data.number,
-                scan_id: data.scan_id,
-            })
-        } else if event_id == wifi_event_t_WIFI_EVENT_STA_START {
-            WifiEvent::StaStarted
-        } else if event_id == wifi_event_t_WIFI_EVENT_STA_STOP {
-            WifiEvent::StaStopped
-        } else if event_id == wifi_event_t_WIFI_EVENT_STA_CONNECTED {
-            let data: &wifi_event_sta_connected_t = unsafe { data.as_payload() };
-            WifiEvent::StaConnected(StaConnectedData {
-                ssid: std::str::from_utf8(&data.ssid[..data.ssid_len as usize])
-                    .unwrap()
-                    .into(),
-                bssid: data.bssid,
-                channel: data.channel,
-                authmode: Newtype(data.authmode).into(),
-            })
-        } else if event_id == wifi_event_t_WIFI_EVENT_STA_DISCONNECTED {
-            let data: &wifi_event_sta_disconnected_t = unsafe { data.as_payload() };
-            WifiEvent::StaDisconnected(StaDisconnectedData {
-                ssid: std::str::from_utf8(&data.ssid[..data.ssid_len as usize])
-                    .unwrap()
-                    .into(),
-                bssid: data.bssid,
-                reason: data.reason.into(),
-            })
-        } else if event_id == wifi_event_t_WIFI_EVENT_STA_AUTHMODE_CHANGE {
-            let data: &wifi_event_sta_authmode_change_t = unsafe { data.as_payload() };
-            WifiEvent::StaAuthmodeChanged(StaAuthmodeChangedData {
-                old_mode: Newtype(data.old_mode).into(),
-                new_mode: Newtype(data.new_mode).into(),
-            })
-        } else if event_id == wifi_event_t_WIFI_EVENT_STA_WPS_ER_SUCCESS {
-            let data: &wifi_event_sta_wps_er_success_t = unsafe { data.as_payload() };
-            WifiEvent::StaWpsSuccess(StaWpsSuccessData {
-                ap_cred: data.ap_cred[..data.ap_cred_cnt as usize]
-                    .iter()
-                    .map(|&raw| Newtype(raw).into())
-                    .collect(),
-            })
-        } else if event_id == wifi_event_t_WIFI_EVENT_STA_WPS_ER_FAILED {
-            let data: &wifi_event_sta_wps_fail_reason_t = unsafe { data.as_payload() };
-            WifiEvent::StaWpsFailed(Newtype(wifi_event_sta_wps_fail_reason_t::from(*data)).into())
-        } else if event_id == wifi_event_t_WIFI_EVENT_STA_WPS_ER_TIMEOUT {
-            WifiEvent::StaWpsTimeout
-        } else if event_id == wifi_event_t_WIFI_EVENT_STA_WPS_ER_PIN {
-            let data: &wifi_event_sta_wps_er_pin_t = unsafe { data.as_payload() };
-            WifiEvent::StaWpsPin(StaWpsPinData {
-                pin_code: data.pin_code,
-            })
-        } else if event_id == wifi_event_t_WIFI_EVENT_STA_WPS_ER_PBC_OVERLAP {
-            WifiEvent::StaWpsPbcOverlap
-        } else if event_id == wifi_event_t_WIFI_EVENT_AP_START {
-            WifiEvent::ApStarted
-        } else if event_id == wifi_event_t_WIFI_EVENT_AP_STOP {
-            WifiEvent::ApStopped
-        } else if event_id == wifi_event_t_WIFI_EVENT_AP_STACONNECTED {
-            let data: &wifi_event_ap_staconnected_t = unsafe { data.as_payload() };
-            WifiEvent::ApStaConnected(ApStaConnectedData {
-                mac: data.mac,
-                aid: data.aid,
-                is_mesh_child: data.is_mesh_child,
-            })
-        } else if event_id == wifi_event_t_WIFI_EVENT_AP_STADISCONNECTED {
-            let data: &wifi_event_ap_stadisconnected_t = unsafe { data.as_payload() };
-            WifiEvent::ApStaDisconnected(ApStaDisconnectedData {
-                mac: data.mac,
-                aid: data.aid,
-                is_mesh_child: data.is_mesh_child,
-            })
-        } else if event_id == wifi_event_t_WIFI_EVENT_AP_PROBEREQRECVED {
-            let data: &wifi_event_ap_probe_req_rx_t = unsafe { data.as_payload() };
-            WifiEvent::ApProbeRequestReceived(ApProbeRequestReceivedData {
-                rssi: data.rssi,
-                mac: data.mac,
-            })
-        } else if event_id == wifi_event_t_WIFI_EVENT_FTM_REPORT {
-            WifiEvent::FtmReport
-        } else if event_id == wifi_event_t_WIFI_EVENT_STA_BSS_RSSI_LOW {
-            let data: &wifi_event_bss_rssi_low_t = unsafe { data.as_payload() };
-            WifiEvent::StaBssRssiLow(StaBssRssiLowData { rssi: data.rssi })
-        } else if event_id == wifi_event_t_WIFI_EVENT_ACTION_TX_STATUS {
-            WifiEvent::ActionTxStatus
-        } else if event_id == wifi_event_t_WIFI_EVENT_STA_BEACON_TIMEOUT {
-            WifiEvent::StaBeaconTimeout
-        } else if event_id == wifi_event_t_WIFI_EVENT_ROC_DONE {
-            WifiEvent::RocDone
-        } else {
-            panic!("Unknown event ID: {}", event_id);
-        };
-
-        f(&event)
-=======
         match event_id {
             wifi_event_t_WIFI_EVENT_WIFI_READY => WifiEvent::Ready,
             wifi_event_t_WIFI_EVENT_SCAN_DONE => WifiEvent::ScanDone,
@@ -2342,33 +2098,16 @@
             }
             _ => panic!("unknown event ID: {}", event_id),
         }
->>>>>>> 70013e54
     }
 }
 
 const CONNECT_TIMEOUT: Duration = Duration::from_secs(15);
 const WPS_TIMEOUT: Duration = Duration::from_secs(120);
 
-<<<<<<< HEAD
-fn matches_wifi_event(event: &WifiEvent) -> bool {
-    matches!(
-        event,
-        WifiEvent::ApStarted
-            | WifiEvent::ApStopped
-            | WifiEvent::StaStarted
-            | WifiEvent::StaStopped
-            | WifiEvent::StaConnected(_)
-            | WifiEvent::StaDisconnected(_)
-            | WifiEvent::ScanDone(_)
-    )
-}
-
-=======
 /// Wraps a [`WifiDriver`] or [`EspWifi`], and offers strictly synchronous (blocking)
 /// function calls for their functionality.
 // TODO: add an example about wrapping an existing instance of wifidriver/espwifi,
 // as well as using that instance once the BlockingWifi drops it.
->>>>>>> 70013e54
 pub struct BlockingWifi<T> {
     wifi: T,
     event_loop: crate::eventloop::EspSystemEventLoop,
