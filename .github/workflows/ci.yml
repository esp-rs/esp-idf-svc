--- conflicted
+++ resolved
@@ -51,48 +51,32 @@
         env:
           ESP_IDF_VERSION: ${{ matrix.idf-version }}
           ESP_IDF_SDKCONFIG_DEFAULTS: "${{ github.workspace }}/.github/configs/sdkconfig.defaults"
-<<<<<<< HEAD
-          ESP_IDF_COMPONENT_MANAGER: "${{ matrix.idf-version == 'v5.1.1' && 'y' || 'n'}}"
-          RUSTFLAGS: "${{ matrix.idf-version == 'v5.1.1' && '--cfg espidf_time64' || ''}}"
-=======
+          ESP_IDF_COMPONENT_MANAGER: "${{ matrix.idf-version == 'v5.1.2' && 'y' || 'n'}}"
           RUSTFLAGS: "${{ matrix.idf-version == 'v5.1.2' && '--cfg espidf_time64' || ''}}"
->>>>>>> 0cc687be
         run: cargo clippy --features nightly,experimental --no-deps --target ${{ matrix.target }} -Zbuild-std=std,panic_abort -Zbuild-std-features=panic_immediate_abort -- -Dwarnings
 
       - name: Build | Compile
         env:
           ESP_IDF_VERSION: ${{ matrix.idf-version }}
           ESP_IDF_SDKCONFIG_DEFAULTS: "${{ github.workspace }}/.github/configs/sdkconfig.defaults"
-<<<<<<< HEAD
-          ESP_IDF_COMPONENT_MANAGER: "${{ matrix.idf-version == 'v5.1.1' && 'y' || 'n'}}"
-          RUSTFLAGS: "${{ matrix.idf-version == 'v5.1.1' && '--cfg espidf_time64' || ''}}"
-=======
+          ESP_IDF_COMPONENT_MANAGER: "${{ matrix.idf-version == 'v5.1.2' && 'y' || 'n'}}"
           RUSTFLAGS: "${{ matrix.idf-version == 'v5.1.2' && '--cfg espidf_time64' || ''}}"
->>>>>>> 0cc687be
         run: cargo build --target ${{ matrix.target }} -Zbuild-std=std,panic_abort -Zbuild-std-features=panic_immediate_abort
 
       - name: Build | Compile, experimental, nightly, no_std
         env:
           ESP_IDF_VERSION: ${{ matrix.idf-version }}
           ESP_IDF_SDKCONFIG_DEFAULTS: "${{ github.workspace }}/.github/configs/sdkconfig.defaults"
-<<<<<<< HEAD
-          ESP_IDF_COMPONENT_MANAGER: "${{ matrix.idf-version == 'v5.1.1' && 'y' || 'n'}}"
-          RUSTFLAGS: "${{ matrix.idf-version == 'v5.1.1' && '--cfg espidf_time64' || ''}}"
-=======
+          ESP_IDF_COMPONENT_MANAGER: "${{ matrix.idf-version == 'v5.1.2' && 'y' || 'n'}}"
           RUSTFLAGS: "${{ matrix.idf-version == 'v5.1.2' && '--cfg espidf_time64' || ''}}"
->>>>>>> 0cc687be
         run: cargo build --no-default-features --features nightly,experimental --target ${{ matrix.target }} -Zbuild-std=std,panic_abort -Zbuild-std-features=panic_immediate_abort
 
       - name: Build | Compile, experimental, nightly, alloc
         env:
           ESP_IDF_VERSION: ${{ matrix.idf-version }}
           ESP_IDF_SDKCONFIG_DEFAULTS: "${{ github.workspace }}/.github/configs/sdkconfig.defaults"
-<<<<<<< HEAD
-          ESP_IDF_COMPONENT_MANAGER: "${{ matrix.idf-version == 'v5.1.1' && 'y' || 'n'}}"
-          RUSTFLAGS: "${{ matrix.idf-version == 'v5.1.1' && '--cfg espidf_time64' || ''}}"
-=======
+          ESP_IDF_COMPONENT_MANAGER: "${{ matrix.idf-version == 'v5.1.2' && 'y' || 'n'}}"
           RUSTFLAGS: "${{ matrix.idf-version == 'v5.1.2' && '--cfg espidf_time64' || ''}}"
->>>>>>> 0cc687be
         run: cargo build --no-default-features --features nightly,experimental,alloc --target ${{ matrix.target }} -Zbuild-std=std,panic_abort -Zbuild-std-features=panic_immediate_abort
 
       - name: Setup | ldproxy
@@ -106,12 +90,8 @@
         env:
           ESP_IDF_VERSION: ${{ matrix.idf-version }}
           ESP_IDF_SDKCONFIG_DEFAULTS: "${{ github.workspace }}/.github/configs/sdkconfig.defaults"
-<<<<<<< HEAD
-          ESP_IDF_COMPONENT_MANAGER: "${{ matrix.idf-version == 'v5.1.1' && 'y' || 'n'}}"
-          RUSTFLAGS: "${{ matrix.idf-version == 'v5.1.1' && '--cfg espidf_time64 ' || ''}} ${{ '-C default-linker-libraries' }}"
-=======
+          ESP_IDF_COMPONENT_MANAGER: "${{ matrix.idf-version == 'v5.1.2' && 'y' || 'n'}}"
           RUSTFLAGS: "${{ matrix.idf-version == 'v5.1.2' && '--cfg espidf_time64 ' || ''}} ${{ '-C default-linker-libraries' }}"
->>>>>>> 0cc687be
           WIFI_SSID: "ssid"
           WIFI_PASS: "pass"
           ESP_DEVICE_IP: "192.168.1.250"
